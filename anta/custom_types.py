# Copyright (c) 2023-2024 Arista Networks, Inc.
# Use of this source code is governed by the Apache License 2.0
# that can be found in the LICENSE file.
"""
Module that provides predefined types for AntaTest.Input instances
"""
import re
from typing import Literal

from pydantic import Field
from pydantic.functional_validators import AfterValidator, BeforeValidator
from typing_extensions import Annotated


def aaa_group_prefix(v: str) -> str:
    """Prefix the AAA method with 'group' if it is known"""
    built_in_methods = ["local", "none", "logging"]
    return f"group {v}" if v not in built_in_methods and not v.startswith("group ") else v


def interface_autocomplete(v: str) -> str:
    """Allow the user to only provide the beginning of an interface name.

    Supported alias:
         - `et`, `eth` will be changed to `Ethernet`
         - `po` will be changed to `Port-Channel`
         - `lo` will be changed to `Loopback`"""
    intf_id_re = re.compile(r"[0-9]+(\/[0-9]+)*(\.[0-9]+)?")
    m = intf_id_re.search(v)
    if m is None:
        raise ValueError(f"Could not parse interface ID in interface '{v}'")
    intf_id = m[0]

    alias_map = {"et": "Ethernet", "eth": "Ethernet", "po": "Port-Channel", "lo": "Loopback"}

    for alias, full_name in alias_map.items():
        if v.lower().startswith(alias):
            return f"{full_name}{intf_id}"

    return v


def interface_case_sensitivity(v: str) -> str:
    """Reformat interface name to match expected case sensitivity.

    Examples:
         - ethernet -> Ethernet
         - vlan -> Vlan
         - loopback -> Loopback
    """
    if isinstance(v, str) and len(v) > 0 and not v[0].isupper():
        return f"{v[0].upper()}{v[1:]}"
    return v


def bgp_multiprotocol_capabilities_abbreviations(value: str) -> str:
    """
    Abbreviations for different BGP multiprotocol capabilities.
    Examples:
        - IPv4 Unicast
        - L2vpnEVPN
        - ipv4 MPLS Labels
        - ipv4Mplsvpn
    """
    patterns = {
        r"\b(l2[\s\-]?vpn[\s\-]?evpn)\b": "l2VpnEvpn",
        r"\bipv4[\s_-]?mpls[\s_-]?label(s)?\b": "ipv4MplsLabels",
        r"\bipv4[\s_-]?mpls[\s_-]?vpn\b": "ipv4MplsVpn",
        r"\bipv4[\s_-]?uni[\s_-]?cast\b": "ipv4Unicast",
    }

    for pattern, replacement in patterns.items():
        match = re.search(pattern, value, re.IGNORECASE)
        if match:
            return replacement

    return value


# ANTA framework
TestStatus = Literal["unset", "success", "failure", "error", "skipped"]

# AntaTest.Input types
AAAAuthMethod = Annotated[str, AfterValidator(aaa_group_prefix)]
Vlan = Annotated[int, Field(ge=0, le=4094)]
MlagPriority = Annotated[int, Field(ge=1, le=32767)]
Vni = Annotated[int, Field(ge=1, le=16777215)]
Interface = Annotated[
    str,
    Field(pattern=r"^(Dps|Ethernet|Fabric|Loopback|Management|Port-Channel|Tunnel|Vlan|Vxlan)[0-9]+(\/[0-9]+)*(\.[0-9]+)?$"),
    BeforeValidator(interface_autocomplete),
    BeforeValidator(interface_case_sensitivity),
]
VxlanSrcIntf = Annotated[
    str,
    Field(pattern=r"^(Loopback)([0-9]|[1-9][0-9]{1,2}|[1-7][0-9]{3}|8[01][0-9]{2}|819[01])$"),
    BeforeValidator(interface_autocomplete),
    BeforeValidator(interface_case_sensitivity),
]
Afi = Literal["ipv4", "ipv6", "vpn-ipv4", "vpn-ipv6", "evpn", "rt-membership"]
Safi = Literal["unicast", "multicast", "labeled-unicast"]
EncryptionAlgorithm = Literal["RSA", "ECDSA"]
RsaKeySize = Literal[2048, 3072, 4096]
EcdsaKeySize = Literal[256, 384, 521]
MultiProtocolCaps = Annotated[str, BeforeValidator(bgp_multiprotocol_capabilities_abbreviations)]
<<<<<<< HEAD
ErrorDisableReasons = Literal[
    "acl",
    "arp-inspection",
    "bpduguard",
    "dot1x-session-replace",
    "hitless-reload-down",
    "lacp-rate-limit",
    "link-flap",
    "no-internal-vlan",
    "portchannelguard",
    "portsec",
    "tapagg",
    "uplink-failure-detection",
]
ErrDisableInterval = Annotated[int, Field(ge=30, le=86400)]
=======
BfdInterval = Annotated[int, Field(ge=50, le=60000)]
BfdMultiplier = Annotated[int, Field(ge=3, le=50)]
>>>>>>> 0f0f1a94
<|MERGE_RESOLUTION|>--- conflicted
+++ resolved
@@ -103,8 +103,9 @@
 RsaKeySize = Literal[2048, 3072, 4096]
 EcdsaKeySize = Literal[256, 384, 521]
 MultiProtocolCaps = Annotated[str, BeforeValidator(bgp_multiprotocol_capabilities_abbreviations)]
-<<<<<<< HEAD
-ErrorDisableReasons = Literal[
+BfdInterval = Annotated[int, Field(ge=50, le=60000)]
+BfdMultiplier = Annotated[int, Field(ge=3, le=50)]
+ErrDisableReasons = Literal[
     "acl",
     "arp-inspection",
     "bpduguard",
@@ -118,8 +119,4 @@
     "tapagg",
     "uplink-failure-detection",
 ]
-ErrDisableInterval = Annotated[int, Field(ge=30, le=86400)]
-=======
-BfdInterval = Annotated[int, Field(ge=50, le=60000)]
-BfdMultiplier = Annotated[int, Field(ge=3, le=50)]
->>>>>>> 0f0f1a94
+ErrDisableInterval = Annotated[int, Field(ge=30, le=86400)]