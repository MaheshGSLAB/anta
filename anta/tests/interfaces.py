# Copyright (c) 2023-2024 Arista Networks, Inc.
# Use of this source code is governed by the Apache License 2.0
# that can be found in the LICENSE file.
"""Module related to the device interfaces tests."""

# Mypy does not understand AntaTest.Input typing
# mypy: disable-error-code=attr-defined
from __future__ import annotations

import re
from ipaddress import IPv4Network
from typing import Any, ClassVar, Literal

from pydantic import BaseModel, Field
from pydantic_extra_types.mac_address import MacAddress

<<<<<<< HEAD
from anta.custom_types import EthernetInterface, Interface, InterfaceSpeedPattern
=======
from anta.custom_types import Interface, Percent, PositiveInteger
>>>>>>> a59fa55c
from anta.decorators import skip_on_platforms
from anta.models import AntaCommand, AntaTemplate, AntaTest
from anta.tools.get_item import get_item
from anta.tools.get_value import get_value
from anta.tools.utils import custom_division, extract_speed_and_lane, get_failed_logs


class VerifyInterfaceUtilization(AntaTest):
    """Verifies that the utilization of interfaces is below a certain threshold.

    Load interval (default to 5 minutes) is defined in device configuration.

    Expected Results:
        * Success: The test will pass if all interfaces have a usage below the threshold.
        * Failure: The test will fail if one or more interfaces have a usage above the threshold.
    """

    name = "VerifyInterfaceUtilization"
    description = "Verifies that the utilization of interfaces is below a certain threshold."
    categories: ClassVar[list[str]] = ["interfaces"]
    commands: ClassVar[list[AntaCommand | AntaTemplate]] = [AntaCommand(command="show interfaces counters rates"), AntaCommand(command="show interfaces")]

    class Input(AntaTest.Input):
        """Input model for the VerifyInterfaceUtilization test."""

        threshold: Percent = 75.0
        """Interface utilization threshold above which the test will fail. Defaults to 75%."""

    @AntaTest.anta_test
    def test(self) -> None:
        """Main test function for VerifyInterfaceUtilization."""
        duplex_full = "duplexFull"
        failed_interfaces: dict[str, dict[str, float]] = {}
        rates = self.instance_commands[0].json_output
        interfaces = self.instance_commands[1].json_output

        for intf, rate in rates["interfaces"].items():
            # Assuming the interface is full-duplex in the logic below
            if "duplex" in interfaces["interfaces"][intf]:
                if interfaces["interfaces"][intf]["duplex"] != duplex_full:
                    self.result.is_error(f"Interface {intf} is not Full-Duplex, VerifyInterfaceUtilization has not been implemented in ANTA")
                    return
            elif "memberInterfaces" in interfaces["interfaces"][intf]:
                # This is a Port-Channel
                for member, stats in interfaces["interfaces"][intf]["memberInterfaces"].items():
                    if stats["duplex"] != duplex_full:
                        self.result.is_error(f"Member {member} of {intf} is not Full-Duplex, VerifyInterfaceUtilization has not been implemented in ANTA")
                        return

            bandwidth = interfaces["interfaces"][intf]["bandwidth"]

            for bps_rate in ("inBpsRate", "outBpsRate"):
                usage = rate[bps_rate] / bandwidth * 100
                if usage > self.inputs.threshold:
                    failed_interfaces.setdefault(intf, {})[bps_rate] = usage

        if not failed_interfaces:
            self.result.is_success()
        else:
            self.result.is_failure(f"The following interfaces have a usage > {self.inputs.threshold}%: {failed_interfaces}")


class VerifyInterfaceErrors(AntaTest):
    """Verifies that the interfaces error counters are equal to zero.

    Expected Results:
        * Success: The test will pass if all interfaces have error counters equal to zero.
        * Failure: The test will fail if one or more interfaces have non-zero error counters.
    """

    name = "VerifyInterfaceErrors"
    description = "Verifies there are no interface error counters."
    categories: ClassVar[list[str]] = ["interfaces"]
    commands: ClassVar[list[AntaCommand | AntaTemplate]] = [AntaCommand(command="show interfaces counters errors")]

    @AntaTest.anta_test
    def test(self) -> None:
        """Main test function for VerifyInterfaceErrors."""
        command_output = self.instance_commands[0].json_output
        wrong_interfaces: list[dict[str, dict[str, int]]] = []
        for interface, counters in command_output["interfaceErrorCounters"].items():
            if any(value > 0 for value in counters.values()) and all(interface not in wrong_interface for wrong_interface in wrong_interfaces):
                wrong_interfaces.append({interface: counters})
        if not wrong_interfaces:
            self.result.is_success()
        else:
            self.result.is_failure(f"The following interface(s) have non-zero error counters: {wrong_interfaces}")


class VerifyInterfaceDiscards(AntaTest):
    """Verifies that the interfaces packet discard counters are equal to zero.

    Expected Results:
        * Success: The test will pass if all interfaces have discard counters equal to zero.
        * Failure: The test will fail if one or more interfaces have non-zero discard counters.
    """

    name = "VerifyInterfaceDiscards"
    description = "Verifies there are no interface discard counters."
    categories: ClassVar[list[str]] = ["interfaces"]
    commands: ClassVar[list[AntaCommand | AntaTemplate]] = [AntaCommand(command="show interfaces counters discards")]

    @AntaTest.anta_test
    def test(self) -> None:
        """Main test function for VerifyInterfaceDiscards."""
        command_output = self.instance_commands[0].json_output
        wrong_interfaces: list[dict[str, dict[str, int]]] = []
        for interface, outer_v in command_output["interfaces"].items():
            wrong_interfaces.extend({interface: outer_v} for value in outer_v.values() if value > 0)
        if not wrong_interfaces:
            self.result.is_success()
        else:
            self.result.is_failure(f"The following interfaces have non 0 discard counter(s): {wrong_interfaces}")


class VerifyInterfaceErrDisabled(AntaTest):
    """Verifies there are no interfaces in the errdisabled state.

    Expected Results:
        * Success: The test will pass if there are no interfaces in the errdisabled state.
        * Failure: The test will fail if there is at least one interface in the errdisabled state.
    """

    name = "VerifyInterfaceErrDisabled"
    description = "Verifies there are no interfaces in the errdisabled state."
    categories: ClassVar[list[str]] = ["interfaces"]
    commands: ClassVar[list[AntaCommand | AntaTemplate]] = [AntaCommand(command="show interfaces status")]

    @AntaTest.anta_test
    def test(self) -> None:
        """Main test function for VerifyInterfaceErrDisabled."""
        command_output = self.instance_commands[0].json_output
        errdisabled_interfaces = [interface for interface, value in command_output["interfaceStatuses"].items() if value["linkStatus"] == "errdisabled"]
        if errdisabled_interfaces:
            self.result.is_failure(f"The following interfaces are in error disabled state: {errdisabled_interfaces}")
        else:
            self.result.is_success()


class VerifyInterfacesStatus(AntaTest):
    """Verifies if the provided list of interfaces are all in the expected state.

    - If line protocol status is provided, prioritize checking against both status and line protocol status
    - If line protocol status is not provided and interface status is "up", expect both status and line protocol to be "up"
    - If interface status is not "up", check only the interface status without considering line protocol status

    Expected Results:
        * Success: The test will pass if the provided interfaces are all in the expected state.
        * Failure: The test will fail if any interface is not in the expected state.
    """

    name = "VerifyInterfacesStatus"
    description = "Verifies the status of the provided interfaces."
    categories: ClassVar[list[str]] = ["interfaces"]
    commands: ClassVar[list[AntaCommand | AntaTemplate]] = [AntaCommand(command="show interfaces description")]

    class Input(AntaTest.Input):
        """Input model for the VerifyInterfacesStatus test."""

        interfaces: list[InterfaceState]
        """List of interfaces with their expected state."""

        class InterfaceState(BaseModel):
            """Model for an interface state."""

            name: Interface
            """Interface to validate."""
            status: Literal["up", "down", "adminDown"]
            """Expected status of the interface."""
            line_protocol_status: Literal["up", "down", "testing", "unknown", "dormant", "notPresent", "lowerLayerDown"] | None = None
            """Expected line protocol status of the interface."""

    @AntaTest.anta_test
    def test(self) -> None:
        """Main test function for VerifyInterfacesStatus."""
        command_output = self.instance_commands[0].json_output

        self.result.is_success()

        intf_not_configured = []
        intf_wrong_state = []

        for interface in self.inputs.interfaces:
            if (intf_status := get_value(command_output["interfaceDescriptions"], interface.name, separator="..")) is None:
                intf_not_configured.append(interface.name)
                continue

            status = "up" if intf_status["interfaceStatus"] in {"up", "connected"} else intf_status["interfaceStatus"]
            proto = "up" if intf_status["lineProtocolStatus"] in {"up", "connected"} else intf_status["lineProtocolStatus"]

            # If line protocol status is provided, prioritize checking against both status and line protocol status
            if interface.line_protocol_status:
                if interface.status != status or interface.line_protocol_status != proto:
                    intf_wrong_state.append(f"{interface.name} is {status}/{proto}")

            # If line protocol status is not provided and interface status is "up", expect both status and proto to be "up"
            # If interface status is not "up", check only the interface status without considering line protocol status
            elif (interface.status == "up" and (status != "up" or proto != "up")) or (interface.status != status):
                intf_wrong_state.append(f"{interface.name} is {status}/{proto}")

        if intf_not_configured:
            self.result.is_failure(f"The following interface(s) are not configured: {intf_not_configured}")

        if intf_wrong_state:
            self.result.is_failure(f"The following interface(s) are not in the expected state: {intf_wrong_state}")


class VerifyStormControlDrops(AntaTest):
    """Verifies there are no interface storm-control drop counters.

    Expected Results:
        * Success: The test will pass if there are no storm-control drop counters.
        * Failure: The test will fail if there is at least one storm-control drop counter.
    """

    name = "VerifyStormControlDrops"
    description = "Verifies there are no interface storm-control drop counters."
    categories: ClassVar[list[str]] = ["interfaces"]
    commands: ClassVar[list[AntaCommand | AntaTemplate]] = [AntaCommand(command="show storm-control")]

    @skip_on_platforms(["cEOSLab", "vEOS-lab"])
    @AntaTest.anta_test
    def test(self) -> None:
        """Main test function for VerifyStormControlDrops."""
        command_output = self.instance_commands[0].json_output
        storm_controlled_interfaces: dict[str, dict[str, Any]] = {}
        for interface, interface_dict in command_output["interfaces"].items():
            for traffic_type, traffic_type_dict in interface_dict["trafficTypes"].items():
                if "drop" in traffic_type_dict and traffic_type_dict["drop"] != 0:
                    storm_controlled_interface_dict = storm_controlled_interfaces.setdefault(interface, {})
                    storm_controlled_interface_dict.update({traffic_type: traffic_type_dict["drop"]})
        if not storm_controlled_interfaces:
            self.result.is_success()
        else:
            self.result.is_failure(f"The following interfaces have none 0 storm-control drop counters {storm_controlled_interfaces}")


class VerifyPortChannels(AntaTest):
    """Verifies there are no inactive ports in all port channels.

    Expected Results:
        * Success: The test will pass if there are no inactive ports in all port channels.
        * Failure: The test will fail if there is at least one inactive port in a port channel.
    """

    name = "VerifyPortChannels"
    description = "Verifies there are no inactive ports in all port channels."
    categories: ClassVar[list[str]] = ["interfaces"]
    commands: ClassVar[list[AntaCommand | AntaTemplate]] = [AntaCommand(command="show port-channel")]

    @skip_on_platforms(["cEOSLab", "vEOS-lab"])
    @AntaTest.anta_test
    def test(self) -> None:
        """Main test function for VerifyPortChannels."""
        command_output = self.instance_commands[0].json_output
        po_with_inactive_ports: list[dict[str, str]] = []
        for portchannel, portchannel_dict in command_output["portChannels"].items():
            if len(portchannel_dict["inactivePorts"]) != 0:
                po_with_inactive_ports.extend({portchannel: portchannel_dict["inactivePorts"]})
        if not po_with_inactive_ports:
            self.result.is_success()
        else:
            self.result.is_failure(f"The following port-channels have inactive port(s): {po_with_inactive_ports}")


class VerifyIllegalLACP(AntaTest):
    """Verifies there are no illegal LACP packets in all port channels.

    Expected Results:
        * Success: The test will pass if there are no illegal LACP packets received.
        * Failure: The test will fail if there is at least one illegal LACP packet received.
    """

    name = "VerifyIllegalLACP"
    description = "Verifies there are no illegal LACP packets in all port channels."
    categories: ClassVar[list[str]] = ["interfaces"]
    commands: ClassVar[list[AntaCommand | AntaTemplate]] = [AntaCommand(command="show lacp counters all-ports")]

    @AntaTest.anta_test
    def test(self) -> None:
        """Main test function for VerifyIllegalLACP."""
        command_output = self.instance_commands[0].json_output
        po_with_illegal_lacp: list[dict[str, dict[str, int]]] = []
        for portchannel, portchannel_dict in command_output["portChannels"].items():
            po_with_illegal_lacp.extend(
                {portchannel: interface} for interface, interface_dict in portchannel_dict["interfaces"].items() if interface_dict["illegalRxCount"] != 0
            )
        if not po_with_illegal_lacp:
            self.result.is_success()
        else:
            self.result.is_failure(f"The following port-channels have received illegal LACP packets on the following ports: {po_with_illegal_lacp}")


class VerifyLoopbackCount(AntaTest):
    """Verifies that the device has the expected number of loopback interfaces and all are operational.

    Expected Results:
        * Success: The test will pass if the device has the correct number of loopback interfaces and none are down.
        * Failure: The test will fail if the loopback interface count is incorrect or any are non-operational.
    """

    name = "VerifyLoopbackCount"
    description = "Verifies the number of loopback interfaces and their status."
    categories: ClassVar[list[str]] = ["interfaces"]
    commands: ClassVar[list[AntaCommand | AntaTemplate]] = [AntaCommand(command="show ip interface brief")]

    class Input(AntaTest.Input):
        """Input model for the VerifyLoopbackCount test."""

        number: PositiveInteger
        """Number of loopback interfaces expected to be present."""

    @AntaTest.anta_test
    def test(self) -> None:
        """Main test function for VerifyLoopbackCount."""
        command_output = self.instance_commands[0].json_output
        loopback_count = 0
        down_loopback_interfaces = []
        for interface in command_output["interfaces"]:
            interface_dict = command_output["interfaces"][interface]
            if "Loopback" in interface:
                loopback_count += 1
                if not (interface_dict["lineProtocolStatus"] == "up" and interface_dict["interfaceStatus"] == "connected"):
                    down_loopback_interfaces.append(interface)
        if loopback_count == self.inputs.number and len(down_loopback_interfaces) == 0:
            self.result.is_success()
        else:
            self.result.is_failure()
            if loopback_count != self.inputs.number:
                self.result.is_failure(f"Found {loopback_count} Loopbacks when expecting {self.inputs.number}")
            elif len(down_loopback_interfaces) != 0:
                self.result.is_failure(f"The following Loopbacks are not up: {down_loopback_interfaces}")


class VerifySVI(AntaTest):
    """Verifies the status of all SVIs.

    Expected Results:
        * Success: The test will pass if all SVIs are up.
        * Failure: The test will fail if one or many SVIs are not up.
    """

    name = "VerifySVI"
    description = "Verifies the status of all SVIs."
    categories: ClassVar[list[str]] = ["interfaces"]
    commands: ClassVar[list[AntaCommand | AntaTemplate]] = [AntaCommand(command="show ip interface brief")]

    @AntaTest.anta_test
    def test(self) -> None:
        """Main test function for VerifySVI."""
        command_output = self.instance_commands[0].json_output
        down_svis = []
        for interface in command_output["interfaces"]:
            interface_dict = command_output["interfaces"][interface]
            if "Vlan" in interface and not (interface_dict["lineProtocolStatus"] == "up" and interface_dict["interfaceStatus"] == "connected"):
                down_svis.append(interface)
        if len(down_svis) == 0:
            self.result.is_success()
        else:
            self.result.is_failure(f"The following SVIs are not up: {down_svis}")


class VerifyL3MTU(AntaTest):
    """Verifies the global layer 3 Maximum Transfer Unit (MTU) for all L3 interfaces.

    Test that L3 interfaces are configured with the correct MTU. It supports Ethernet, Port Channel and VLAN interfaces.

    You can define a global MTU to check, or an MTU per interface and you can also ignored some interfaces.

    Expected Results:
        * Success: The test will pass if all layer 3 interfaces have the proper MTU configured.
        * Failure: The test will fail if one or many layer 3 interfaces have the wrong MTU configured.
    """

    name = "VerifyL3MTU"
    description = "Verifies the global L3 MTU of all L3 interfaces."
    categories: ClassVar[list[str]] = ["interfaces"]
    commands: ClassVar[list[AntaCommand | AntaTemplate]] = [AntaCommand(command="show interfaces")]

    class Input(AntaTest.Input):
        """Input model for the VerifyL3MTU test."""

        mtu: int = 1500
        """Default MTU we should have configured on all non-excluded interfaces. Defaults to 1500."""
        ignored_interfaces: list[str] = Field(default=["Management", "Loopback", "Vxlan", "Tunnel"])
        """A list of L3 interfaces to ignore"""
        specific_mtu: list[dict[str, int]] = Field(default=[])
        """A list of dictionary of L3 interfaces with their specific MTU configured"""

    @AntaTest.anta_test
    def test(self) -> None:
        """Main test function for VerifyL3MTU."""
        # Parameter to save incorrect interface settings
        wrong_l3mtu_intf: list[dict[str, int]] = []
        command_output = self.instance_commands[0].json_output
        # Set list of interfaces with specific settings
        specific_interfaces: list[str] = []
        if self.inputs.specific_mtu:
            for d in self.inputs.specific_mtu:
                specific_interfaces.extend(d)
        for interface, values in command_output["interfaces"].items():
            if re.findall(r"[a-z]+", interface, re.IGNORECASE)[0] not in self.inputs.ignored_interfaces and values["forwardingModel"] == "routed":
                if interface in specific_interfaces:
                    wrong_l3mtu_intf.extend({interface: values["mtu"]} for custom_data in self.inputs.specific_mtu if values["mtu"] != custom_data[interface])
                # Comparison with generic setting
                elif values["mtu"] != self.inputs.mtu:
                    wrong_l3mtu_intf.append({interface: values["mtu"]})
        if wrong_l3mtu_intf:
            self.result.is_failure(f"Some interfaces do not have correct MTU configured:\n{wrong_l3mtu_intf}")
        else:
            self.result.is_success()


class VerifyIPProxyARP(AntaTest):
    """Verifies if Proxy-ARP is enabled for the provided list of interface(s).

    Expected Results:
        * Success: The test will pass if Proxy-ARP is enabled on the specified interface(s).
        * Failure: The test will fail if Proxy-ARP is disabled on the specified interface(s).
    """

    name = "VerifyIPProxyARP"
    description = "Verifies if Proxy ARP is enabled."
    categories: ClassVar[list[str]] = ["interfaces"]
    commands: ClassVar[list[AntaCommand | AntaTemplate]] = [AntaTemplate(template="show ip interface {intf}")]

    class Input(AntaTest.Input):
        """Input model for the VerifyIPProxyARP test."""

        interfaces: list[str]
        """List of interfaces to be tested."""

    def render(self, template: AntaTemplate) -> list[AntaCommand]:
        """Render the template for each interface in the input list."""
        return [template.render(intf=intf) for intf in self.inputs.interfaces]

    @AntaTest.anta_test
    def test(self) -> None:
        """Main test function for VerifyIPProxyARP."""
        disabled_intf = []
        for command in self.instance_commands:
            if "intf" in command.params:
                intf = command.params["intf"]
            if not command.json_output["interfaces"][intf]["proxyArp"]:
                disabled_intf.append(intf)
        if disabled_intf:
            self.result.is_failure(f"The following interface(s) have Proxy-ARP disabled: {disabled_intf}")
        else:
            self.result.is_success()


class VerifyL2MTU(AntaTest):
    """Verifies the global layer 2 Maximum Transfer Unit (MTU) for all L2 interfaces.

    Test that L2 interfaces are configured with the correct MTU. It supports Ethernet, Port Channel and VLAN interfaces.
    You can define a global MTU to check and also an MTU per interface and also ignored some interfaces.

    Expected Results:
        * Success: The test will pass if all layer 2 interfaces have the proper MTU configured.
        * Failure: The test will fail if one or many layer 2 interfaces have the wrong MTU configured.
    """

    name = "VerifyL2MTU"
    description = "Verifies the global L2 MTU of all L2 interfaces."
    categories: ClassVar[list[str]] = ["interfaces"]
    commands: ClassVar[list[AntaCommand | AntaTemplate]] = [AntaCommand(command="show interfaces")]

    class Input(AntaTest.Input):
        """Input model for the VerifyL2MTU test."""

        mtu: int = 9214
        """Default MTU we should have configured on all non-excluded interfaces. Defaults to 9214."""
        ignored_interfaces: list[str] = Field(default=["Management", "Loopback", "Vxlan", "Tunnel"])
        """A list of L2 interfaces to ignore. Defaults to ["Management", "Loopback", "Vxlan", "Tunnel"]"""
        specific_mtu: list[dict[str, int]] = Field(default=[])
        """A list of dictionary of L2 interfaces with their specific MTU configured"""

    @AntaTest.anta_test
    def test(self) -> None:
        """Main test function for VerifyL2MTU."""
        # Parameter to save incorrect interface settings
        wrong_l2mtu_intf: list[dict[str, int]] = []
        command_output = self.instance_commands[0].json_output
        # Set list of interfaces with specific settings
        specific_interfaces: list[str] = []
        if self.inputs.specific_mtu:
            for d in self.inputs.specific_mtu:
                specific_interfaces.extend(d)
        for interface, values in command_output["interfaces"].items():
            catch_interface = re.findall(r"^[e,p][a-zA-Z]+[-,a-zA-Z]*\d+\/*\d*", interface, re.IGNORECASE)
            if len(catch_interface) and catch_interface[0] not in self.inputs.ignored_interfaces and values["forwardingModel"] == "bridged":
                if interface in specific_interfaces:
                    wrong_l2mtu_intf.extend({interface: values["mtu"]} for custom_data in self.inputs.specific_mtu if values["mtu"] != custom_data[interface])
                # Comparison with generic setting
                elif values["mtu"] != self.inputs.mtu:
                    wrong_l2mtu_intf.append({interface: values["mtu"]})
        if wrong_l2mtu_intf:
            self.result.is_failure(f"Some L2 interfaces do not have correct MTU configured:\n{wrong_l2mtu_intf}")
        else:
            self.result.is_success()


class VerifyInterfaceIPv4(AntaTest):
    """Verifies if an interface is configured with a correct primary and list of optional secondary IPv4 addresses.

    Expected Results:
        * Success: The test will pass if an interface is configured with a correct primary and secondary IPv4 address.
        * Failure: The test will fail if an interface is not found or the primary and secondary IPv4 addresses do not match with the input.
    """

    name = "VerifyInterfaceIPv4"
    description = "Verifies the interface IPv4 addresses."
    categories: ClassVar[list[str]] = ["interfaces"]
    commands: ClassVar[list[AntaCommand | AntaTemplate]] = [AntaTemplate(template="show ip interface {interface}")]

    class Input(AntaTest.Input):
        """Input model for the VerifyInterfaceIPv4 test."""

        interfaces: list[InterfaceDetail]
        """List of interfaces with their details."""

        class InterfaceDetail(BaseModel):
            """Model for an interface detail."""

            name: Interface
            """Name of the interface."""
            primary_ip: IPv4Network
            """Primary IPv4 address in CIDR notation."""
            secondary_ips: list[IPv4Network] | None = None
            """Optional list of secondary IPv4 addresses in CIDR notation."""

    def render(self, template: AntaTemplate) -> list[AntaCommand]:
        """Render the template for each interface in the input list."""
        return [
            template.render(interface=interface.name, primary_ip=interface.primary_ip, secondary_ips=interface.secondary_ips) for interface in self.inputs.interfaces
        ]

    @AntaTest.anta_test
    def test(self) -> None:
        """Main test function for VerifyInterfaceIPv4."""
        self.result.is_success()
        for command in self.instance_commands:
            intf = command.params["interface"]
            input_primary_ip = str(command.params["primary_ip"])
            failed_messages = []

            # Check if the interface has an IP address configured
            if not (interface_output := get_value(command.json_output, f"interfaces.{intf}.interfaceAddress")):
                self.result.is_failure(f"For interface `{intf}`, IP address is not configured.")
                continue

            primary_ip = get_value(interface_output, "primaryIp")

            # Combine IP address and subnet for primary IP
            actual_primary_ip = f"{primary_ip['address']}/{primary_ip['maskLen']}"

            # Check if the primary IP address matches the input
            if actual_primary_ip != input_primary_ip:
                failed_messages.append(f"The expected primary IP address is `{input_primary_ip}`, but the actual primary IP address is `{actual_primary_ip}`.")

            if command.params["secondary_ips"] is not None:
                input_secondary_ips = sorted([str(network) for network in command.params["secondary_ips"]])
                secondary_ips = get_value(interface_output, "secondaryIpsOrderedList")

                # Combine IP address and subnet for secondary IPs
                actual_secondary_ips = sorted([f"{secondary_ip['address']}/{secondary_ip['maskLen']}" for secondary_ip in secondary_ips])

                # Check if the secondary IP address is configured
                if not actual_secondary_ips:
                    failed_messages.append(
                        f"The expected secondary IP addresses are `{input_secondary_ips}`, but the actual secondary IP address is not configured."
                    )

                # Check if the secondary IP addresses match the input
                elif actual_secondary_ips != input_secondary_ips:
                    failed_messages.append(
                        f"The expected secondary IP addresses are `{input_secondary_ips}`, but the actual secondary IP addresses are `{actual_secondary_ips}`."
                    )

            if failed_messages:
                self.result.is_failure(f"For interface `{intf}`, " + " ".join(failed_messages))


class VerifyIpVirtualRouterMac(AntaTest):
    """Verifies the IP virtual router MAC address.

    Expected Results:
        * Success: The test will pass if the IP virtual router MAC address matches the input.
        * Failure: The test will fail if the IP virtual router MAC address does not match the input.
    """

    name = "VerifyIpVirtualRouterMac"
    description = "Verifies the IP virtual router MAC address."
    categories: ClassVar[list[str]] = ["interfaces"]
    commands: ClassVar[list[AntaCommand | AntaTemplate]] = [AntaCommand(command="show ip virtual-router")]

    class Input(AntaTest.Input):
        """Input model for the VerifyIpVirtualRouterMac test."""

        mac_address: MacAddress
        """IP virtual router MAC address."""

    @AntaTest.anta_test
    def test(self) -> None:
        """Main test function for VerifyIpVirtualRouterMac."""
        command_output = self.instance_commands[0].json_output["virtualMacs"]
        mac_address_found = get_item(command_output, "macAddress", self.inputs.mac_address)

        if mac_address_found is None:
            self.result.is_failure(f"IP virtual router MAC address `{self.inputs.mac_address}` is not configured.")
        else:
            self.result.is_success()


class VerifyInterfacesSpeed(AntaTest):
    """
    Verifies the speed, lanes, auto-negotiation status, and mode as full duplex for interfaces.
    - If speed is auto then verify auto-negotiation as success and mode as full duplex.
    - If speed is auto with a value (auto 10g) then verify auto-negotiation as success, mode as full duplex and speed/lanes as per input.
    - If speed is forced with a value (forced 10g) then verify mode as full duplex and speed as per input.
    - If speed with lane (100g-8) then verify mode as full duplex and speed/lanes as per input.

    Expected Results:
        * Success: The test will pass if an interface is configured with the correct speed, lanes, auto-negotiation and mode as full duplex.
        * Failure: The test will fail if an interface is not found, the speed or lanes do not match with input,
                   auto-negotiation is not correct or mode is not full duplex.
    """

    name = "VerifyInterfacesSpeed"
    description = "Verifies the speed, lanes, auto-negotiation status, and mode as full duplex for interfaces."
    categories = ["interfaces"]
    commands = [AntaCommand(command="show interfaces")]

    class Input(AntaTest.Input):
        """Inputs for the VerifyInterfacesSpeed test."""

        interfaces: List[InterfaceDetail]
        """List of interfaces to be tested"""

        class InterfaceDetail(BaseModel):
            """Detail of an interface"""

            name: EthernetInterface
            """Name of the interface"""
            speed: InterfaceSpeedPattern
            """Speed of an interface in Gigabits per second"""

    @AntaTest.anta_test
    def test(self) -> None:
        self.result.is_success()
        command_output = self.instance_commands[0].json_output

        # Iterate over all the interfaces
        for interface in self.inputs.interfaces:
            intf = interface.name

            # Check if interface exists
            if not (interface_output := get_value(command_output, f"interfaces.{intf}")):
                self.result.is_failure(f"Interface `{intf}` not found.")
                continue

            auto_negotiation = interface_output.get("autoNegotiate")
            duplex = interface_output.get("duplex")
            actual_speed = interface_output.get("bandwidth")
            actual_lanes = interface_output.get("lanes")
            speed, lanes = extract_speed_and_lane(interface.speed)

            # Collecting actual interface details
            actual_interface_output = {
                "auto negotiation": auto_negotiation if "auto" in interface.speed else None,
                "duplex mode": duplex,
                "speed": f"{custom_division(actual_speed, 1000000000)}Gbps" if interface.speed != "auto" else None,
                "lanes": actual_lanes if lanes is not None else None,
            }

            # Forming expected interface details
            expected_interface_output = {
                "auto negotiation": "success" if "auto" in interface.speed else None,
                "duplex mode": "duplexFull",
                "speed": f"{speed}Gbps" if interface.speed != "auto" else None,
                "lanes": lanes if lanes is not None else None,
            }

            # Forming failure message
            if actual_interface_output != expected_interface_output:
                failed_log = get_failed_logs(expected_interface_output, actual_interface_output)
                self.result.is_failure(f"For interface {intf}:{failed_log}\n")<|MERGE_RESOLUTION|>--- conflicted
+++ resolved
@@ -14,11 +14,7 @@
 from pydantic import BaseModel, Field
 from pydantic_extra_types.mac_address import MacAddress
 
-<<<<<<< HEAD
-from anta.custom_types import EthernetInterface, Interface, InterfaceSpeedPattern
-=======
-from anta.custom_types import Interface, Percent, PositiveInteger
->>>>>>> a59fa55c
+from anta.custom_types import EthernetInterface, Interface, InterfaceSpeedPattern, Percent, PositiveInteger
 from anta.decorators import skip_on_platforms
 from anta.models import AntaCommand, AntaTemplate, AntaTest
 from anta.tools.get_item import get_item
@@ -634,8 +630,8 @@
 
 
 class VerifyInterfacesSpeed(AntaTest):
-    """
-    Verifies the speed, lanes, auto-negotiation status, and mode as full duplex for interfaces.
+    """Verifies the speed, lanes, auto-negotiation status, and mode as full duplex for interfaces.
+
     - If speed is auto then verify auto-negotiation as success and mode as full duplex.
     - If speed is auto with a value (auto 10g) then verify auto-negotiation as success, mode as full duplex and speed/lanes as per input.
     - If speed is forced with a value (forced 10g) then verify mode as full duplex and speed as per input.
@@ -649,25 +645,26 @@
 
     name = "VerifyInterfacesSpeed"
     description = "Verifies the speed, lanes, auto-negotiation status, and mode as full duplex for interfaces."
-    categories = ["interfaces"]
-    commands = [AntaCommand(command="show interfaces")]
+    categories: ClassVar[list[str]]
+    commands: ClassVar[list[AntaCommand | AntaTemplate]] = [AntaCommand(command="show interfaces")]
 
     class Input(AntaTest.Input):
         """Inputs for the VerifyInterfacesSpeed test."""
 
-        interfaces: List[InterfaceDetail]
+        interfaces: list[InterfaceDetail]
         """List of interfaces to be tested"""
 
         class InterfaceDetail(BaseModel):
-            """Detail of an interface"""
+            """Detail of an interface."""
 
             name: EthernetInterface
-            """Name of the interface"""
+            """Name of the interface."""
             speed: InterfaceSpeedPattern
-            """Speed of an interface in Gigabits per second"""
-
-    @AntaTest.anta_test
-    def test(self) -> None:
+            """Speed of an interface in Gigabits per second."""
+
+    @AntaTest.anta_test
+    def test(self) -> None:
+        """Main test function for VerifyInterfacesSpeed."""
         self.result.is_success()
         command_output = self.instance_commands[0].json_output
 
