--- conflicted
+++ resolved
@@ -475,37 +475,6 @@
             self.result.is_success()
 
 
-<<<<<<< HEAD
-class VerifyIpVirtualRouterMac(AntaTest):
-    """
-    Verifies the IP virtual router MAC address.
-
-    Expected Results:
-        * success: The test will pass if the IP virtual router MAC address matches the input.
-        * failure: The test will fail if the IP virtual router MAC address does not match the input.
-    """
-
-    name = "VerifyIpVirtualRouterMac"
-    description = "Verifies the IP virtual router MAC address."
-    categories = ["interfaces"]
-    commands = [AntaCommand(command="show ip virtual-router")]
-
-    class Input(AntaTest.Input):
-        """Inputs for the VerifyIpVirtualRouterMac test."""
-
-        mac_address: MacAddress
-        """IP virtual router MAC address"""
-
-    @AntaTest.anta_test
-    def test(self) -> None:
-        command_output = self.instance_commands[0].json_output["virtualMacs"]
-        mac_address_found = get_item(command_output, "macAddress", self.inputs.mac_address)
-
-        if mac_address_found is None:
-            self.result.is_failure(f"IP virtual router MAC address `{self.inputs.mac_address}` is not configured.")
-        else:
-            self.result.is_success()
-=======
 class VerifyInterfaceIPv4(AntaTest):
     """
     Verifies if an interface is configured with a correct primary and list of optional secondary IPv4 addresses.
@@ -585,4 +554,34 @@
 
             if failed_messages:
                 self.result.is_failure(f"For interface `{intf}`, " + " ".join(failed_messages))
->>>>>>> 27677f19
+
+
+class VerifyIpVirtualRouterMac(AntaTest):
+    """
+    Verifies the IP virtual router MAC address.
+
+    Expected Results:
+        * success: The test will pass if the IP virtual router MAC address matches the input.
+        * failure: The test will fail if the IP virtual router MAC address does not match the input.
+    """
+
+    name = "VerifyIpVirtualRouterMac"
+    description = "Verifies the IP virtual router MAC address."
+    categories = ["interfaces"]
+    commands = [AntaCommand(command="show ip virtual-router")]
+
+    class Input(AntaTest.Input):
+        """Inputs for the VerifyIpVirtualRouterMac test."""
+
+        mac_address: MacAddress
+        """IP virtual router MAC address"""
+
+    @AntaTest.anta_test
+    def test(self) -> None:
+        command_output = self.instance_commands[0].json_output["virtualMacs"]
+        mac_address_found = get_item(command_output, "macAddress", self.inputs.mac_address)
+
+        if mac_address_found is None:
+            self.result.is_failure(f"IP virtual router MAC address `{self.inputs.mac_address}` is not configured.")
+        else:
+            self.result.is_success()