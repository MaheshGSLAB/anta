# Copyright (c) 2023-2024 Arista Networks, Inc.
# Use of this source code is governed by the Apache License 2.0
# that can be found in the LICENSE file.
"""
Test functions related to the EOS various security settings
"""
from __future__ import annotations

# Mypy does not understand AntaTest.Input typing
# mypy: disable-error-code=attr-defined
from datetime import datetime
from typing import List, Union

from pydantic import BaseModel, conint, model_validator

from anta.custom_types import EcdsaKeySize, EncryptionAlgorithm, RsaKeySize
from anta.models import AntaCommand, AntaTemplate, AntaTest
from anta.tools.get_item import get_item
from anta.tools.get_value import get_value
from anta.tools.utils import get_failed_logs


class VerifySSHStatus(AntaTest):
    """
    Verifies if the SSHD agent is disabled in the default VRF.

    Expected Results:
        * success: The test will pass if the SSHD agent is disabled in the default VRF.
        * failure: The test will fail if the SSHD agent is NOT disabled in the default VRF.
    """

    name = "VerifySSHStatus"
    description = "Verifies if the SSHD agent is disabled in the default VRF."
    categories = ["security"]
    commands = [AntaCommand(command="show management ssh", ofmt="text")]

    @AntaTest.anta_test
    def test(self) -> None:
        command_output = self.instance_commands[0].text_output

        line = [line for line in command_output.split("\n") if line.startswith("SSHD status")][0]
        status = line.split("is ")[1]

        if status == "disabled":
            self.result.is_success()
        else:
            self.result.is_failure(line)


class VerifySSHIPv4Acl(AntaTest):
    """
    Verifies if the SSHD agent has the right number IPv4 ACL(s) configured for a specified VRF.

    Expected results:
        * success: The test will pass if the SSHD agent has the provided number of IPv4 ACL(s) in the specified VRF.
        * failure: The test will fail if the SSHD agent has not the right number of IPv4 ACL(s) in the specified VRF.
    """

    name = "VerifySSHIPv4Acl"
    description = "Verifies if the SSHD agent has IPv4 ACL(s) configured."
    categories = ["security"]
    commands = [AntaCommand(command="show management ssh ip access-list summary")]

    class Input(AntaTest.Input):  # pylint: disable=missing-class-docstring
        number: conint(ge=0)  # type:ignore
        """The number of expected IPv4 ACL(s)"""
        vrf: str = "default"
        """The name of the VRF in which to check for the SSHD agent"""

    @AntaTest.anta_test
    def test(self) -> None:
        command_output = self.instance_commands[0].json_output
        ipv4_acl_list = command_output["ipAclList"]["aclList"]
        ipv4_acl_number = len(ipv4_acl_list)
        not_configured_acl_list = []
        if ipv4_acl_number != self.inputs.number:
            self.result.is_failure(f"Expected {self.inputs.number} SSH IPv4 ACL(s) in vrf {self.inputs.vrf} but got {ipv4_acl_number}")
            return
        for ipv4_acl in ipv4_acl_list:
            if self.inputs.vrf not in ipv4_acl["configuredVrfs"] or self.inputs.vrf not in ipv4_acl["activeVrfs"]:
                not_configured_acl_list.append(ipv4_acl["name"])
        if not_configured_acl_list:
            self.result.is_failure(f"SSH IPv4 ACL(s) not configured or active in vrf {self.inputs.vrf}: {not_configured_acl_list}")
        else:
            self.result.is_success()


class VerifySSHIPv6Acl(AntaTest):
    """
    Verifies if the SSHD agent has the right number IPv6 ACL(s) configured for a specified VRF.

    Expected results:
        * success: The test will pass if the SSHD agent has the provided number of IPv6 ACL(s) in the specified VRF.
        * failure: The test will fail if the SSHD agent has not the right number of IPv6 ACL(s) in the specified VRF.
    """

    name = "VerifySSHIPv6Acl"
    description = "Verifies if the SSHD agent has IPv6 ACL(s) configured."
    categories = ["security"]
    commands = [AntaCommand(command="show management ssh ipv6 access-list summary")]

    class Input(AntaTest.Input):  # pylint: disable=missing-class-docstring
        number: conint(ge=0)  # type:ignore
        """The number of expected IPv6 ACL(s)"""
        vrf: str = "default"
        """The name of the VRF in which to check for the SSHD agent"""

    @AntaTest.anta_test
    def test(self) -> None:
        command_output = self.instance_commands[0].json_output
        ipv6_acl_list = command_output["ipv6AclList"]["aclList"]
        ipv6_acl_number = len(ipv6_acl_list)
        not_configured_acl_list = []
        if ipv6_acl_number != self.inputs.number:
            self.result.is_failure(f"Expected {self.inputs.number} SSH IPv6 ACL(s) in vrf {self.inputs.vrf} but got {ipv6_acl_number}")
            return
        for ipv6_acl in ipv6_acl_list:
            if self.inputs.vrf not in ipv6_acl["configuredVrfs"] or self.inputs.vrf not in ipv6_acl["activeVrfs"]:
                not_configured_acl_list.append(ipv6_acl["name"])
        if not_configured_acl_list:
            self.result.is_failure(f"SSH IPv6 ACL(s) not configured or active in vrf {self.inputs.vrf}: {not_configured_acl_list}")
        else:
            self.result.is_success()


class VerifyTelnetStatus(AntaTest):
    """
    Verifies if Telnet is disabled in the default VRF.

    Expected Results:
        * success: The test will pass if Telnet is disabled in the default VRF.
        * failure: The test will fail if Telnet is NOT disabled in the default VRF.
    """

    name = "VerifyTelnetStatus"
    description = "Verifies if Telnet is disabled in the default VRF."
    categories = ["security"]
    commands = [AntaCommand(command="show management telnet")]

    @AntaTest.anta_test
    def test(self) -> None:
        command_output = self.instance_commands[0].json_output
        if command_output["serverState"] == "disabled":
            self.result.is_success()
        else:
            self.result.is_failure("Telnet status for Default VRF is enabled")


class VerifyAPIHttpStatus(AntaTest):
    """
    Verifies if eAPI HTTP server is disabled globally.

    Expected Results:
        * success: The test will pass if eAPI HTTP server is disabled globally.
        * failure: The test will fail if eAPI HTTP server is NOT disabled globally.
    """

    name = "VerifyAPIHttpStatus"
    description = "Verifies if eAPI HTTP server is disabled globally."
    categories = ["security"]
    commands = [AntaCommand(command="show management api http-commands")]

    @AntaTest.anta_test
    def test(self) -> None:
        command_output = self.instance_commands[0].json_output
        if command_output["enabled"] and not command_output["httpServer"]["running"]:
            self.result.is_success()
        else:
            self.result.is_failure("eAPI HTTP server is enabled globally")


class VerifyAPIHttpsSSL(AntaTest):
    """
    Verifies if eAPI HTTPS server SSL profile is configured and valid.

    Expected results:
        * success: The test will pass if the eAPI HTTPS server SSL profile is configured and valid.
        * failure: The test will fail if the eAPI HTTPS server SSL profile is NOT configured, misconfigured or invalid.
    """

    name = "VerifyAPIHttpsSSL"
    description = "Verifies if eAPI HTTPS server SSL profile is configured and valid."
    categories = ["security"]
    commands = [AntaCommand(command="show management api http-commands")]

    class Input(AntaTest.Input):  # pylint: disable=missing-class-docstring
        profile: str
        """SSL profile to verify"""

    @AntaTest.anta_test
    def test(self) -> None:
        command_output = self.instance_commands[0].json_output
        try:
            if command_output["sslProfile"]["name"] == self.inputs.profile and command_output["sslProfile"]["state"] == "valid":
                self.result.is_success()
            else:
                self.result.is_failure(f"eAPI HTTPS server SSL profile ({self.inputs.profile}) is misconfigured or invalid")

        except KeyError:
            self.result.is_failure(f"eAPI HTTPS server SSL profile ({self.inputs.profile}) is not configured")


class VerifyAPIIPv4Acl(AntaTest):
    """
    Verifies if eAPI has the right number IPv4 ACL(s) configured for a specified VRF.

    Expected results:
        * success: The test will pass if eAPI has the provided number of IPv4 ACL(s) in the specified VRF.
        * failure: The test will fail if eAPI has not the right number of IPv4 ACL(s) in the specified VRF.
    """

    name = "VerifyAPIIPv4Acl"
    description = "Verifies if eAPI has the right number IPv4 ACL(s) configured for a specified VRF."
    categories = ["security"]
    commands = [AntaCommand(command="show management api http-commands ip access-list summary")]

    class Input(AntaTest.Input):  # pylint: disable=missing-class-docstring
        number: conint(ge=0)  # type:ignore
        """The number of expected IPv4 ACL(s)"""
        vrf: str = "default"
        """The name of the VRF in which to check for eAPI"""

    @AntaTest.anta_test
    def test(self) -> None:
        command_output = self.instance_commands[0].json_output
        ipv4_acl_list = command_output["ipAclList"]["aclList"]
        ipv4_acl_number = len(ipv4_acl_list)
        not_configured_acl_list = []
        if ipv4_acl_number != self.inputs.number:
            self.result.is_failure(f"Expected {self.inputs.number} eAPI IPv4 ACL(s) in vrf {self.inputs.vrf} but got {ipv4_acl_number}")
            return
        for ipv4_acl in ipv4_acl_list:
            if self.inputs.vrf not in ipv4_acl["configuredVrfs"] or self.inputs.vrf not in ipv4_acl["activeVrfs"]:
                not_configured_acl_list.append(ipv4_acl["name"])
        if not_configured_acl_list:
            self.result.is_failure(f"eAPI IPv4 ACL(s) not configured or active in vrf {self.inputs.vrf}: {not_configured_acl_list}")
        else:
            self.result.is_success()


class VerifyAPIIPv6Acl(AntaTest):
    """
    Verifies if eAPI has the right number IPv6 ACL(s) configured for a specified VRF.

    Expected results:
        * success: The test will pass if eAPI has the provided number of IPv6 ACL(s) in the specified VRF.
        * failure: The test will fail if eAPI has not the right number of IPv6 ACL(s) in the specified VRF.
        * skipped: The test will be skipped if the number of IPv6 ACL(s) or VRF parameter is not provided.
    """

    name = "VerifyAPIIPv6Acl"
    description = "Verifies if eAPI has the right number IPv6 ACL(s) configured for a specified VRF."
    categories = ["security"]
    commands = [AntaCommand(command="show management api http-commands ipv6 access-list summary")]

    class Input(AntaTest.Input):  # pylint: disable=missing-class-docstring
        number: conint(ge=0)  # type:ignore
        """The number of expected IPv6 ACL(s)"""
        vrf: str = "default"
        """The name of the VRF in which to check for eAPI"""

    @AntaTest.anta_test
    def test(self) -> None:
        command_output = self.instance_commands[0].json_output
        ipv6_acl_list = command_output["ipv6AclList"]["aclList"]
        ipv6_acl_number = len(ipv6_acl_list)
        not_configured_acl_list = []
        if ipv6_acl_number != self.inputs.number:
            self.result.is_failure(f"Expected {self.inputs.number} eAPI IPv6 ACL(s) in vrf {self.inputs.vrf} but got {ipv6_acl_number}")
            return
        for ipv6_acl in ipv6_acl_list:
            if self.inputs.vrf not in ipv6_acl["configuredVrfs"] or self.inputs.vrf not in ipv6_acl["activeVrfs"]:
                not_configured_acl_list.append(ipv6_acl["name"])
        if not_configured_acl_list:
            self.result.is_failure(f"eAPI IPv6 ACL(s) not configured or active in vrf {self.inputs.vrf}: {not_configured_acl_list}")
        else:
            self.result.is_success()


class VerifyAPISSLCertificate(AntaTest):
    """
    Verifies the eAPI SSL certificate expiry, common subject name, encryption algorithm and key size.

    Expected Results:
        * success: The test will pass if the certificate's expiry date is greater than the threshold,
                   and the certificate has the correct name, encryption algorithm, and key size.
        * failure: The test will fail if the certificate is expired or is going to expire,
                   or if the certificate has an incorrect name, encryption algorithm, or key size.
    """

    name = "VerifyAPISSLCertificate"
    description = "Verifies the eAPI SSL certificate expiry, common subject name, encryption algorithm and key size."
    categories = ["security"]
    commands = [AntaCommand(command="show management security ssl certificate"), AntaCommand(command="show clock")]

    class Input(AntaTest.Input):
        """
        Input parameters for the VerifyAPISSLCertificate test.
        """

        certificates: List[APISSLCertificates]
        """List of API SSL certificates"""

        class APISSLCertificates(BaseModel):
            """
            This class defines the details of an API SSL certificate.
            """

            certificate_name: str
            """The name of the certificate to be verified."""
            expiry_threshold: int
            """The expiry threshold of the certificate in days."""
            common_name: str
            """The common subject name of the certificate."""
            encryption_algorithm: EncryptionAlgorithm
            """The encryption algorithm of the certificate."""
            key_size: Union[RsaKeySize, EcdsaKeySize]
            """The encryption algorithm key size of the certificate."""

            @model_validator(mode="after")
            def validate_inputs(self: BaseModel) -> BaseModel:
                """
                Validate the key size provided to the APISSLCertificates class.

                If encryption_algorithm is RSA then key_size should be in {2048, 3072, 4096}.

                If encryption_algorithm is ECDSA then key_size should be in {256, 384, 521}.
                """

                if self.encryption_algorithm == "RSA" and self.key_size not in RsaKeySize.__args__:
                    raise ValueError(f"`{self.certificate_name}` key size {self.key_size} is invalid for RSA encryption. Allowed sizes are {RsaKeySize.__args__}.")

                if self.encryption_algorithm == "ECDSA" and self.key_size not in EcdsaKeySize.__args__:
                    raise ValueError(
                        f"`{self.certificate_name}` key size {self.key_size} is invalid for ECDSA encryption. Allowed sizes are {EcdsaKeySize.__args__}."
                    )

                return self

    @AntaTest.anta_test
    def test(self) -> None:
        # Mark the result as success by default
        self.result.is_success()

        # Extract certificate and clock output
        certificate_output = self.instance_commands[0].json_output
        clock_output = self.instance_commands[1].json_output
        current_timestamp = clock_output["utcTime"]

        # Iterate over each API SSL certificate
        for certificate in self.inputs.certificates:
            # Collecting certificate expiry time and current EOS time.
            # These times are used to calculate the number of days until the certificate expires.
            if not (certificate_data := get_value(certificate_output, f"certificates..{certificate.certificate_name}", separator="..")):
                self.result.is_failure(f"SSL certificate '{certificate.certificate_name}', is not configured.\n")
                continue

            expiry_time = certificate_data["notAfter"]
            day_difference = (datetime.fromtimestamp(expiry_time) - datetime.fromtimestamp(current_timestamp)).days

            # Verify certificate expiry
            if 0 < day_difference < certificate.expiry_threshold:
                self.result.is_failure(f"SSL certificate `{certificate.certificate_name}` is about to expire in {day_difference} days.\n")
            elif day_difference < 0:
                self.result.is_failure(f"SSL certificate `{certificate.certificate_name}` is expired.\n")

            # Verify certificate common subject name, encryption algorithm and key size
            keys_to_verify = ["subject.commonName", "publicKey.encryptionAlgorithm", "publicKey.size"]
            actual_certificate_details = {key: get_value(certificate_data, key) for key in keys_to_verify}

            expected_certificate_details = {
                "subject.commonName": certificate.common_name,
                "publicKey.encryptionAlgorithm": certificate.encryption_algorithm,
                "publicKey.size": certificate.key_size,
            }

            if actual_certificate_details != expected_certificate_details:
                failed_log = f"SSL certificate `{certificate.certificate_name}` is not configured properly:"
                failed_log += get_failed_logs(expected_certificate_details, actual_certificate_details)
                self.result.is_failure(f"{failed_log}\n")


<<<<<<< HEAD
class VerifyIpv4ACL(AntaTest):
    """
    This class verifies the configuration and the correct operation of the IPv4 access lists.

    Expected results:
        * success: The test will pass if an IPv4 ACL is configured with the correct sequence entries.
        * failure: The test will fail if an IPv4 ACL is not configured or entries are not in sequence.
    """

    name = "VerifyIpv4ACL"
    description = "Verifies the configuration and the correct operation of the IPv4 access lists."
    categories = ["security"]
    commands = [AntaTemplate(template="show ip access-lists {acl}")]

    class Input(AntaTest.Input):
        """Inputs for the VerifyIpv4ACL test."""

        ipv4_access_list: List[Ipv4Acl]
        """List of IPv4 ACL to verify"""

        class Ipv4Acl(BaseModel):
            """Detail of IPv4 ACl"""

            name: str
            """Name of IPv4 ACL"""

            entries: List[Ipv4AclEntries]
            """List of IPv4 ACL entries"""

            class Ipv4AclEntries(BaseModel):
                """IPv4 ACL entries details"""

                sequence: int
                """Sequence number of ACL entry"""
                action: str
                """Action of an ACL entry"""

    def render(self, template: AntaTemplate) -> list[AntaCommand]:
        return [template.render(acl=acl.name, entries=acl.entries) for acl in self.inputs.ipv4_access_list]

    @AntaTest.anta_test
    def test(self) -> None:
        self.result.is_success()
        for command_output in self.instance_commands:
            # Collecting input ACL details
            acl_name = command_output.params["acl"]
            acl_entries = command_output.params["entries"]

            # Check if ACL is configured
            ipv4_acl_list = command_output.json_output["aclList"]
            if not ipv4_acl_list:
                self.result.is_failure(f"{acl_name}: Not found")
                continue

            # Check if the sequence number is configured and has the correct action applied
            failed_log = f"{acl_name}:\n"
            for acl_entry in acl_entries:
                acl_seq = acl_entry.sequence
                acl_action = acl_entry.action
                if (actual_entry := get_item(ipv4_acl_list[0]["sequence"], "sequenceNumber", acl_seq)) is None:
                    failed_log += f"Sequence number `{acl_seq}` is not found.\n"
                    continue

                if actual_entry["text"] != acl_action:
                    failed_log += f"Expected `{acl_action}` as sequence number {acl_seq} action but found `{actual_entry['text']}` instead.\n"

            if failed_log != f"{acl_name}:\n":
                self.result.is_failure(f"{failed_log}")
=======
class VerifyBannerLogin(AntaTest):
    """
    This class verifies the login banner of a device.
    Expected results:
        * success: The test will pass if the login banner matches the provided input.
        * failure: The test will fail if the login banner does not match the provided input.
    """

    name = "VerifyBannerLogin"
    description = "Verifies the login banner of a device."
    categories = ["security"]
    commands = [AntaCommand(command="show banner login")]

    class Input(AntaTest.Input):
        """Defines the input parameters for this test case."""

        login_banner: str
        """Expected login banner of the device."""

    @AntaTest.anta_test
    def test(self) -> None:
        login_banner = self.instance_commands[0].json_output["loginBanner"]

        # Remove leading and trailing whitespaces from each line
        cleaned_banner = "\n".join(line.strip() for line in self.inputs.login_banner.split("\n"))
        if login_banner != cleaned_banner:
            self.result.is_failure(f"Expected `{cleaned_banner}` as the login banner, but found `{login_banner}` instead.")
        else:
            self.result.is_success()


class VerifyBannerMotd(AntaTest):
    """
    This class verifies the motd banner of a device.
    Expected results:
        * success: The test will pass if the motd banner matches the provided input.
        * failure: The test will fail if the motd banner does not match the provided input.
    """

    name = "VerifyBannerMotd"
    description = "Verifies the motd banner of a device."
    categories = ["security"]
    commands = [AntaCommand(command="show banner motd")]

    class Input(AntaTest.Input):
        """Defines the input parameters for this test case."""

        motd_banner: str
        """Expected motd banner of the device."""

    @AntaTest.anta_test
    def test(self) -> None:
        motd_banner = self.instance_commands[0].json_output["motd"]

        # Remove leading and trailing whitespaces from each line
        cleaned_banner = "\n".join(line.strip() for line in self.inputs.motd_banner.split("\n"))
        if motd_banner != cleaned_banner:
            self.result.is_failure(f"Expected `{cleaned_banner}` as the motd banner, but found `{motd_banner}` instead.")
        else:
            self.result.is_success()
>>>>>>> 477e82dc
<|MERGE_RESOLUTION|>--- conflicted
+++ resolved
@@ -11,7 +11,7 @@
 from datetime import datetime
 from typing import List, Union
 
-from pydantic import BaseModel, conint, model_validator
+from pydantic import BaseModel, Field, conint, model_validator
 
 from anta.custom_types import EcdsaKeySize, EncryptionAlgorithm, RsaKeySize
 from anta.models import AntaCommand, AntaTemplate, AntaTest
@@ -380,8 +380,69 @@
                 self.result.is_failure(f"{failed_log}\n")
 
 
-<<<<<<< HEAD
-class VerifyIpv4ACL(AntaTest):
+class VerifyBannerLogin(AntaTest):
+    """
+    This class verifies the login banner of a device.
+    Expected results:
+        * success: The test will pass if the login banner matches the provided input.
+        * failure: The test will fail if the login banner does not match the provided input.
+    """
+
+    name = "VerifyBannerLogin"
+    description = "Verifies the login banner of a device."
+    categories = ["security"]
+    commands = [AntaCommand(command="show banner login")]
+
+    class Input(AntaTest.Input):
+        """Defines the input parameters for this test case."""
+
+        login_banner: str
+        """Expected login banner of the device."""
+
+    @AntaTest.anta_test
+    def test(self) -> None:
+        login_banner = self.instance_commands[0].json_output["loginBanner"]
+
+        # Remove leading and trailing whitespaces from each line
+        cleaned_banner = "\n".join(line.strip() for line in self.inputs.login_banner.split("\n"))
+        if login_banner != cleaned_banner:
+            self.result.is_failure(f"Expected `{cleaned_banner}` as the login banner, but found `{login_banner}` instead.")
+        else:
+            self.result.is_success()
+
+
+class VerifyBannerMotd(AntaTest):
+    """
+    This class verifies the motd banner of a device.
+    Expected results:
+        * success: The test will pass if the motd banner matches the provided input.
+        * failure: The test will fail if the motd banner does not match the provided input.
+    """
+
+    name = "VerifyBannerMotd"
+    description = "Verifies the motd banner of a device."
+    categories = ["security"]
+    commands = [AntaCommand(command="show banner motd")]
+
+    class Input(AntaTest.Input):
+        """Defines the input parameters for this test case."""
+
+        motd_banner: str
+        """Expected motd banner of the device."""
+
+    @AntaTest.anta_test
+    def test(self) -> None:
+        motd_banner = self.instance_commands[0].json_output["motd"]
+
+        # Remove leading and trailing whitespaces from each line
+        cleaned_banner = "\n".join(line.strip() for line in self.inputs.motd_banner.split("\n"))
+        if motd_banner != cleaned_banner:
+            self.result.is_failure(f"Expected `{cleaned_banner}` as the motd banner, but found `{motd_banner}` instead.")
+        else:
+            self.result.is_success()
+
+
+class VerifyIPv4ACL(AntaTest):
     """
     This class verifies the configuration and the correct operation of the IPv4 access lists.
 
@@ -390,36 +451,36 @@
         * failure: The test will fail if an IPv4 ACL is not configured or entries are not in sequence.
     """
 
-    name = "VerifyIpv4ACL"
+    name = "VerifyIPv4ACL"
     description = "Verifies the configuration and the correct operation of the IPv4 access lists."
     categories = ["security"]
     commands = [AntaTemplate(template="show ip access-lists {acl}")]
 
     class Input(AntaTest.Input):
-        """Inputs for the VerifyIpv4ACL test."""
-
-        ipv4_access_list: List[Ipv4Acl]
+        """Inputs for the VerifyIPv4ACL test."""
+
+        ipv4_access_lists: List[IPv4ACL]
         """List of IPv4 ACL to verify"""
 
-        class Ipv4Acl(BaseModel):
-            """Detail of IPv4 ACl"""
+        class IPv4ACL(BaseModel):
+            """Detail of IPv4 ACL"""
 
             name: str
             """Name of IPv4 ACL"""
 
-            entries: List[Ipv4AclEntries]
+            entries: List[IPv4ACLEntries]
             """List of IPv4 ACL entries"""
 
-            class Ipv4AclEntries(BaseModel):
+            class IPv4ACLEntries(BaseModel):
                 """IPv4 ACL entries details"""
 
-                sequence: int
-                """Sequence number of ACL entry"""
+                sequence: int = Field(ge=1, le=4294967295)
+                """Sequence number of an ACL entry"""
                 action: str
                 """Action of an ACL entry"""
 
     def render(self, template: AntaTemplate) -> list[AntaCommand]:
-        return [template.render(acl=acl.name, entries=acl.entries) for acl in self.inputs.ipv4_access_list]
+        return [template.render(acl=acl.name, entries=acl.entries) for acl in self.inputs.ipv4_access_lists]
 
     @AntaTest.anta_test
     def test(self) -> None:
@@ -448,66 +509,4 @@
                     failed_log += f"Expected `{acl_action}` as sequence number {acl_seq} action but found `{actual_entry['text']}` instead.\n"
 
             if failed_log != f"{acl_name}:\n":
-                self.result.is_failure(f"{failed_log}")
-=======
-class VerifyBannerLogin(AntaTest):
-    """
-    This class verifies the login banner of a device.
-    Expected results:
-        * success: The test will pass if the login banner matches the provided input.
-        * failure: The test will fail if the login banner does not match the provided input.
-    """
-
-    name = "VerifyBannerLogin"
-    description = "Verifies the login banner of a device."
-    categories = ["security"]
-    commands = [AntaCommand(command="show banner login")]
-
-    class Input(AntaTest.Input):
-        """Defines the input parameters for this test case."""
-
-        login_banner: str
-        """Expected login banner of the device."""
-
-    @AntaTest.anta_test
-    def test(self) -> None:
-        login_banner = self.instance_commands[0].json_output["loginBanner"]
-
-        # Remove leading and trailing whitespaces from each line
-        cleaned_banner = "\n".join(line.strip() for line in self.inputs.login_banner.split("\n"))
-        if login_banner != cleaned_banner:
-            self.result.is_failure(f"Expected `{cleaned_banner}` as the login banner, but found `{login_banner}` instead.")
-        else:
-            self.result.is_success()
-
-
-class VerifyBannerMotd(AntaTest):
-    """
-    This class verifies the motd banner of a device.
-    Expected results:
-        * success: The test will pass if the motd banner matches the provided input.
-        * failure: The test will fail if the motd banner does not match the provided input.
-    """
-
-    name = "VerifyBannerMotd"
-    description = "Verifies the motd banner of a device."
-    categories = ["security"]
-    commands = [AntaCommand(command="show banner motd")]
-
-    class Input(AntaTest.Input):
-        """Defines the input parameters for this test case."""
-
-        motd_banner: str
-        """Expected motd banner of the device."""
-
-    @AntaTest.anta_test
-    def test(self) -> None:
-        motd_banner = self.instance_commands[0].json_output["motd"]
-
-        # Remove leading and trailing whitespaces from each line
-        cleaned_banner = "\n".join(line.strip() for line in self.inputs.motd_banner.split("\n"))
-        if motd_banner != cleaned_banner:
-            self.result.is_failure(f"Expected `{cleaned_banner}` as the motd banner, but found `{motd_banner}` instead.")
-        else:
-            self.result.is_success()
->>>>>>> 477e82dc
+                self.result.is_failure(f"{failed_log}")