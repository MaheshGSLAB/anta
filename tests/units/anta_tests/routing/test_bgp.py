--- conflicted
+++ resolved
@@ -11,10 +11,8 @@
 
 # pylint: disable=C0413
 # because of the patch above
-<<<<<<< HEAD
-from anta.tests.routing.bgp import VerifyBGPAdvCommunities, VerifyBGPPeerCount, VerifyBGPPeersHealth, VerifyBGPSpecificPeers  # noqa: E402
-=======
 from anta.tests.routing.bgp import (  # noqa: E402
+    VerifyBGPAdvCommunities,
     VerifyBGPExchangedRoutes,
     VerifyBGPPeerASNCap,
     VerifyBGPPeerCount,
@@ -24,7 +22,6 @@
     VerifyBGPPeersHealth,
     VerifyBGPSpecificPeers,
 )
->>>>>>> 45dd2fe0
 from tests.lib.anta import test  # noqa: F401; pylint: disable=W0611
 
 DATA: list[dict[str, Any]] = [
@@ -1254,9 +1251,6 @@
     },
     {
         "name": "success",
-<<<<<<< HEAD
-        "test": VerifyBGPAdvCommunities,
-=======
         "test": VerifyBGPExchangedRoutes,
         "eos_data": [
             {
@@ -1796,7 +1790,6 @@
     {
         "name": "success",
         "test": VerifyBGPPeerMPCaps,
->>>>>>> 45dd2fe0
         "eos_data": [
             {
                 "vrfs": {
@@ -1804,16 +1797,12 @@
                         "peerList": [
                             {
                                 "peerAddress": "172.30.11.1",
-<<<<<<< HEAD
-                                "advertisedCommunities": {"standard": True, "extended": True, "large": True},
-=======
                                 "neighborCapabilities": {
                                     "multiprotocolCaps": {
                                         "ipv4Unicast": {"advertised": True, "received": True, "enabled": True},
                                         "ipv4MplsLabels": {"advertised": True, "received": True, "enabled": True},
                                     }
                                 },
->>>>>>> 45dd2fe0
                             }
                         ]
                     },
@@ -1821,16 +1810,12 @@
                         "peerList": [
                             {
                                 "peerAddress": "172.30.11.10",
-<<<<<<< HEAD
-                                "advertisedCommunities": {"standard": True, "extended": True, "large": True},
-=======
                                 "neighborCapabilities": {
                                     "multiprotocolCaps": {
                                         "ipv4Unicast": {"advertised": True, "received": True, "enabled": True},
                                         "ipv4MplsVpn": {"advertised": True, "received": True, "enabled": True},
                                     }
                                 },
->>>>>>> 45dd2fe0
                             }
                         ]
                     },
@@ -1841,19 +1826,13 @@
             "bgp_peers": [
                 {
                     "peer_address": "172.30.11.1",
-<<<<<<< HEAD
-=======
                     "vrf": "default",
                     "capabilities": ["Ipv4 Unicast", "ipv4 Mpls labels"],
->>>>>>> 45dd2fe0
                 },
                 {
                     "peer_address": "172.30.11.10",
                     "vrf": "MGMT",
-<<<<<<< HEAD
-=======
                     "capabilities": ["ipv4 Unicast", "ipv4 MplsVpn"],
->>>>>>> 45dd2fe0
                 },
             ]
         },
@@ -1861,11 +1840,7 @@
     },
     {
         "name": "failure-no-vrf",
-<<<<<<< HEAD
-        "test": VerifyBGPAdvCommunities,
-=======
         "test": VerifyBGPPeerMPCaps,
->>>>>>> 45dd2fe0
         "eos_data": [
             {
                 "vrfs": {
@@ -1873,12 +1848,6 @@
                         "peerList": [
                             {
                                 "peerAddress": "172.30.11.1",
-<<<<<<< HEAD
-                                "advertisedCommunities": {"standard": True, "extended": True, "large": True},
-                            }
-                        ]
-                    },
-=======
                                 "neighborCapabilities": {
                                     "multiprotocolCaps": {
                                         "ipv4Unicast": {"advertised": True, "received": True, "enabled": True},
@@ -1888,43 +1857,28 @@
                             }
                         ]
                     }
->>>>>>> 45dd2fe0
                 }
             }
         ],
         "inputs": {
             "bgp_peers": [
                 {
-<<<<<<< HEAD
-                    "peer_address": "172.30.11.17",
-                    "vrf": "MGMT",
-=======
                     "peer_address": "172.30.11.1",
                     "vrf": "MGMT",
                     "capabilities": ["ipv4 Unicast", "ipv4mplslabels"],
->>>>>>> 45dd2fe0
                 }
             ]
         },
         "expected": {
             "result": "failure",
             "messages": [
-<<<<<<< HEAD
-                "Following BGP peers are not configured or advertised communities are not standard, extended, and large:\n"
-                "{'bgp_peers': {'172.30.11.17': {'MGMT': {'status': 'Not configured'}}}}"
-=======
                 "Following BGP peer multiprotocol capabilities are not found or not ok:\n{'bgp_peers': {'172.30.11.1': {'MGMT': {'status': 'Not configured'}}}}"
->>>>>>> 45dd2fe0
             ],
         },
     },
     {
         "name": "failure-no-peer",
-<<<<<<< HEAD
-        "test": VerifyBGPAdvCommunities,
-=======
         "test": VerifyBGPPeerMPCaps,
->>>>>>> 45dd2fe0
         "eos_data": [
             {
                 "vrfs": {
@@ -1932,28 +1886,19 @@
                         "peerList": [
                             {
                                 "peerAddress": "172.30.11.1",
-<<<<<<< HEAD
-                                "advertisedCommunities": {"standard": True, "extended": True, "large": True},
-=======
                                 "neighborCapabilities": {
                                     "multiprotocolCaps": {"ipv4Unicast": {"advertised": True, "received": True, "enabled": True}},
                                 },
->>>>>>> 45dd2fe0
                             }
                         ]
                     },
                     "MGMT": {
                         "peerList": [
                             {
-<<<<<<< HEAD
-                                "peerAddress": "172.30.11.1",
-                                "advertisedCommunities": {"standard": True, "extended": True, "large": True},
-=======
                                 "peerAddress": "172.30.11.10",
                                 "neighborCapabilities": {
                                     "multiprotocolCaps": {"ipv4Unicast": {"advertised": True, "received": True, "enabled": True}},
                                 },
->>>>>>> 45dd2fe0
                             }
                         ]
                     },
@@ -1965,35 +1910,18 @@
                 {
                     "peer_address": "172.30.11.10",
                     "vrf": "default",
-<<<<<<< HEAD
-                },
-                {
-                    "peer_address": "172.30.11.12",
-                    "vrf": "MGMT",
-=======
                     "capabilities": ["ipv4Unicast", "L2 Vpn EVPN"],
                 },
                 {
                     "peer_address": "172.30.11.1",
                     "vrf": "MGMT",
                     "capabilities": ["ipv4Unicast", "L2 Vpn EVPN"],
->>>>>>> 45dd2fe0
                 },
             ]
         },
         "expected": {
             "result": "failure",
             "messages": [
-<<<<<<< HEAD
-                "Following BGP peers are not configured or advertised communities are not standard, extended, and large:\n"
-                "{'bgp_peers': {'172.30.11.10': {'default': {'status': 'Not configured'}}, '172.30.11.12': {'MGMT': {'status': 'Not configured'}}}}"
-            ],
-        },
-    },
-    {
-        "name": "failure-not-correct-communities",
-        "test": VerifyBGPAdvCommunities,
-=======
                 "Following BGP peer multiprotocol capabilities are not found or not ok:\n"
                 "{'bgp_peers': {'172.30.11.10': {'default': {'status': 'Not configured'}}, '172.30.11.1': {'MGMT': {'status': 'Not configured'}}}}"
             ],
@@ -2029,7 +1957,6 @@
     {
         "name": "failure-incorrect-capabilities",
         "test": VerifyBGPPeerMPCaps,
->>>>>>> 45dd2fe0
         "eos_data": [
             {
                 "vrfs": {
@@ -2037,17 +1964,6 @@
                         "peerList": [
                             {
                                 "peerAddress": "172.30.11.1",
-<<<<<<< HEAD
-                                "advertisedCommunities": {"standard": False, "extended": False, "large": False},
-                            }
-                        ]
-                    },
-                    "CS": {
-                        "peerList": [
-                            {
-                                "peerAddress": "172.30.11.10",
-                                "advertisedCommunities": {"standard": True, "extended": True, "large": False},
-=======
                                 "neighborCapabilities": {
                                     "multiprotocolCaps": {
                                         "ipv4Unicast": {"advertised": False, "received": False, "enabled": False},
@@ -2125,7 +2041,6 @@
                                 "neighborCapabilities": {
                                     "fourOctetAsnCap": {"advertised": True, "received": True, "enabled": True},
                                 },
->>>>>>> 45dd2fe0
                             }
                         ]
                     },
@@ -2140,9 +2055,6 @@
                 },
                 {
                     "peer_address": "172.30.11.10",
-<<<<<<< HEAD
-                    "vrf": "CS",
-=======
                     "vrf": "MGMT",
                 },
             ]
@@ -2694,22 +2606,177 @@
                 {
                     "peer_address": "172.30.11.11",
                     "vrf": "MGMT",
->>>>>>> 45dd2fe0
                 },
             ]
         },
         "expected": {
             "result": "failure",
             "messages": [
-<<<<<<< HEAD
+                "Following BGP peers are not configured, not established or MD5 authentication is not enabled:\n"
+                "{'bgp_peers': {'172.30.11.1': {'default': {'state': 'Established', 'md5_auth_enabled': None}}, "
+                "'172.30.11.11': {'MGMT': {'state': 'Established', 'md5_auth_enabled': False}}}}"
+            ],
+        },
+    },
+    {
+        "name": "success",
+        "test": VerifyBGPAdvCommunities,
+        "eos_data": [
+            {
+                "vrfs": {
+                    "default": {
+                        "peerList": [
+                            {
+                                "peerAddress": "172.30.11.1",
+                                "advertisedCommunities": {"standard": True, "extended": True, "large": True},
+                            }
+                        ]
+                    },
+                    "MGMT": {
+                        "peerList": [
+                            {
+                                "peerAddress": "172.30.11.10",
+                                "advertisedCommunities": {"standard": True, "extended": True, "large": True},
+                            }
+                        ]
+                    },
+                }
+            }
+        ],
+        "inputs": {
+            "bgp_peers": [
+                {
+                    "peer_address": "172.30.11.1",
+                },
+                {
+                    "peer_address": "172.30.11.10",
+                    "vrf": "MGMT",
+                },
+            ]
+        },
+        "expected": {"result": "success"},
+    },
+    {
+        "name": "failure-no-vrf",
+        "test": VerifyBGPAdvCommunities,
+        "eos_data": [
+            {
+                "vrfs": {
+                    "default": {
+                        "peerList": [
+                            {
+                                "peerAddress": "172.30.11.1",
+                                "advertisedCommunities": {"standard": True, "extended": True, "large": True},
+                            }
+                        ]
+                    },
+                }
+            }
+        ],
+        "inputs": {
+            "bgp_peers": [
+                {
+                    "peer_address": "172.30.11.17",
+                    "vrf": "MGMT",
+                }
+            ]
+        },
+        "expected": {
+            "result": "failure",
+            "messages": [
+                "Following BGP peers are not configured or advertised communities are not standard, extended, and large:\n"
+                "{'bgp_peers': {'172.30.11.17': {'MGMT': {'status': 'Not configured'}}}}"
+            ],
+        },
+    },
+    {
+        "name": "failure-no-peer",
+        "test": VerifyBGPAdvCommunities,
+        "eos_data": [
+            {
+                "vrfs": {
+                    "default": {
+                        "peerList": [
+                            {
+                                "peerAddress": "172.30.11.1",
+                                "advertisedCommunities": {"standard": True, "extended": True, "large": True},
+                            }
+                        ]
+                    },
+                    "MGMT": {
+                        "peerList": [
+                            {
+                                "peerAddress": "172.30.11.1",
+                                "advertisedCommunities": {"standard": True, "extended": True, "large": True},
+                            }
+                        ]
+                    },
+                }
+            }
+        ],
+        "inputs": {
+            "bgp_peers": [
+                {
+                    "peer_address": "172.30.11.10",
+                    "vrf": "default",
+                },
+                {
+                    "peer_address": "172.30.11.12",
+                    "vrf": "MGMT",
+                },
+            ]
+        },
+        "expected": {
+            "result": "failure",
+            "messages": [
+                "Following BGP peers are not configured or advertised communities are not standard, extended, and large:\n"
+                "{'bgp_peers': {'172.30.11.10': {'default': {'status': 'Not configured'}}, '172.30.11.12': {'MGMT': {'status': 'Not configured'}}}}"
+            ],
+        },
+    },
+    {
+        "name": "failure-not-correct-communities",
+        "test": VerifyBGPAdvCommunities,
+        "eos_data": [
+            {
+                "vrfs": {
+                    "default": {
+                        "peerList": [
+                            {
+                                "peerAddress": "172.30.11.1",
+                                "advertisedCommunities": {"standard": False, "extended": False, "large": False},
+                            }
+                        ]
+                    },
+                    "CS": {
+                        "peerList": [
+                            {
+                                "peerAddress": "172.30.11.10",
+                                "advertisedCommunities": {"standard": True, "extended": True, "large": False},
+                            }
+                        ]
+                    },
+                }
+            }
+        ],
+        "inputs": {
+            "bgp_peers": [
+                {
+                    "peer_address": "172.30.11.1",
+                    "vrf": "default",
+                },
+                {
+                    "peer_address": "172.30.11.10",
+                    "vrf": "CS",
+                },
+            ]
+        },
+        "expected": {
+            "result": "failure",
+            "messages": [
                 "Following BGP peers are not configured or advertised communities are not standard, extended, and large:\n"
                 "{'bgp_peers': {'172.30.11.1': {'default': {'advertised_communities': {'standard': False, 'extended': False, 'large': False}}}, "
                 "'172.30.11.10': {'CS': {'advertised_communities': {'standard': True, 'extended': True, 'large': False}}}}}"
-=======
-                "Following BGP peers are not configured, not established or MD5 authentication is not enabled:\n"
-                "{'bgp_peers': {'172.30.11.1': {'default': {'state': 'Established', 'md5_auth_enabled': None}}, "
-                "'172.30.11.11': {'MGMT': {'state': 'Established', 'md5_auth_enabled': False}}}}"
->>>>>>> 45dd2fe0
             ],
         },
     },
