# Copyright (c) 2023-2024 Arista Networks, Inc.
# Use of this source code is governed by the Apache License 2.0
# that can be found in the LICENSE file.
"""Test inputs for anta.tests.hardware"""
from __future__ import annotations

from typing import Any

from anta.tests.interfaces import (
    VerifyIllegalLACP,
    VerifyInterfaceDiscards,
    VerifyInterfaceErrDisabled,
    VerifyInterfaceErrors,
    VerifyInterfaceIPv4,
    VerifyInterfacesSpeed,
    VerifyInterfacesStatus,
    VerifyInterfaceUtilization,
    VerifyIPProxyARP,
    VerifyIpVirtualRouterMac,
    VerifyL2MTU,
    VerifyL3MTU,
    VerifyLoopbackCount,
    VerifyPortChannels,
    VerifyStormControlDrops,
    VerifySVI,
)
from tests.lib.anta import test  # noqa: F401; pylint: disable=W0611

DATA: list[dict[str, Any]] = [
    {
        "name": "success",
        "test": VerifyInterfaceUtilization,
        "eos_data": [
            """Port      Name        Intvl   In Mbps      %  In Kpps  Out Mbps      % Out Kpps
Et1                    5:00       0.0   0.0%        0       0.0   0.0%        0
Et4                    5:00       0.0   0.0%        0       0.0   0.0%        0
"""
        ],
        "inputs": None,
        "expected": {"result": "success"},
    },
    {
        "name": "failure",
        "test": VerifyInterfaceUtilization,
        "eos_data": [
            """Port      Name        Intvl   In Mbps      %  In Kpps  Out Mbps      % Out Kpps
Et1                    5:00       0.0   0.0%        0       0.0  80.0%        0
Et4                    5:00       0.0  99.9%        0       0.0   0.0%        0
"""
        ],
        "inputs": None,
        "expected": {"result": "failure", "messages": ["The following interfaces have a usage > 75%: {'Et1': '80.0%', 'Et4': '99.9%'}"]},
    },
    {
        "name": "success",
        "test": VerifyInterfaceErrors,
        "eos_data": [
            {
                "interfaceErrorCounters": {
                    "Ethernet1": {"inErrors": 0, "frameTooLongs": 0, "outErrors": 0, "frameTooShorts": 0, "fcsErrors": 0, "alignmentErrors": 0, "symbolErrors": 0},
                    "Ethernet6": {"inErrors": 0, "frameTooLongs": 0, "outErrors": 0, "frameTooShorts": 0, "fcsErrors": 0, "alignmentErrors": 0, "symbolErrors": 0},
                }
            }
        ],
        "inputs": None,
        "expected": {"result": "success"},
    },
    {
        "name": "failure-multiple-intfs",
        "test": VerifyInterfaceErrors,
        "eos_data": [
            {
                "interfaceErrorCounters": {
                    "Ethernet1": {"inErrors": 42, "frameTooLongs": 0, "outErrors": 0, "frameTooShorts": 0, "fcsErrors": 0, "alignmentErrors": 0, "symbolErrors": 0},
                    "Ethernet6": {"inErrors": 0, "frameTooLongs": 0, "outErrors": 0, "frameTooShorts": 0, "fcsErrors": 0, "alignmentErrors": 666, "symbolErrors": 0},
                }
            }
        ],
        "inputs": None,
        "expected": {
            "result": "failure",
            "messages": [
                "The following interface(s) have non-zero error counters: [{'Ethernet1': {'inErrors': 42, 'frameTooLongs': 0, 'outErrors': 0, 'frameTooShorts': 0,"
                " 'fcsErrors': 0, 'alignmentErrors': 0, 'symbolErrors': 0}}, {'Ethernet6': {'inErrors': 0, 'frameTooLongs': 0, 'outErrors': 0, 'frameTooShorts':"
                " 0, 'fcsErrors': 0, 'alignmentErrors': 666, 'symbolErrors': 0}}]"
            ],
        },
    },
    {
        "name": "failure-multiple-intfs-multiple-errors",
        "test": VerifyInterfaceErrors,
        "eos_data": [
            {
                "interfaceErrorCounters": {
                    "Ethernet1": {"inErrors": 42, "frameTooLongs": 0, "outErrors": 10, "frameTooShorts": 0, "fcsErrors": 0, "alignmentErrors": 0, "symbolErrors": 0},
                    "Ethernet6": {"inErrors": 0, "frameTooLongs": 0, "outErrors": 0, "frameTooShorts": 0, "fcsErrors": 0, "alignmentErrors": 6, "symbolErrors": 10},
                }
            }
        ],
        "inputs": None,
        "expected": {
            "result": "failure",
            "messages": [
                "The following interface(s) have non-zero error counters: [{'Ethernet1': {'inErrors': 42, 'frameTooLongs': 0, 'outErrors': 10, 'frameTooShorts': 0,"
                " 'fcsErrors': 0, 'alignmentErrors': 0, 'symbolErrors': 0}}, {'Ethernet6': {'inErrors': 0, 'frameTooLongs': 0, 'outErrors': 0, 'frameTooShorts':"
                " 0, 'fcsErrors': 0, 'alignmentErrors': 6, 'symbolErrors': 10}}]"
            ],
        },
    },
    {
        "name": "failure-single-intf-multiple-errors",
        "test": VerifyInterfaceErrors,
        "eos_data": [
            {
                "interfaceErrorCounters": {
                    "Ethernet1": {"inErrors": 42, "frameTooLongs": 0, "outErrors": 2, "frameTooShorts": 0, "fcsErrors": 0, "alignmentErrors": 0, "symbolErrors": 0},
                }
            }
        ],
        "inputs": None,
        "expected": {
            "result": "failure",
            "messages": [
                "The following interface(s) have non-zero error counters: [{'Ethernet1': {'inErrors': 42, 'frameTooLongs': 0, 'outErrors': 2, 'frameTooShorts': 0,"
                " 'fcsErrors': 0, 'alignmentErrors': 0, 'symbolErrors': 0}}]"
            ],
        },
    },
    {
        "name": "success",
        "test": VerifyInterfaceDiscards,
        "eos_data": [
            {
                "inDiscardsTotal": 0,
                "interfaces": {
                    "Ethernet2": {"outDiscards": 0, "inDiscards": 0},
                    "Ethernet1": {"outDiscards": 0, "inDiscards": 0},
                },
                "outDiscardsTotal": 0,
            }
        ],
        "inputs": None,
        "expected": {"result": "success"},
    },
    {
        "name": "failure",
        "test": VerifyInterfaceDiscards,
        "eos_data": [
            {
                "inDiscardsTotal": 0,
                "interfaces": {
                    "Ethernet2": {"outDiscards": 42, "inDiscards": 0},
                    "Ethernet1": {"outDiscards": 0, "inDiscards": 42},
                },
                "outDiscardsTotal": 0,
            }
        ],
        "inputs": None,
        "expected": {
            "result": "failure",
            "messages": [
                "The following interfaces have non 0 discard counter(s): [{'Ethernet2': {'outDiscards': 42, 'inDiscards': 0}},"
                " {'Ethernet1': {'outDiscards': 0, 'inDiscards': 42}}]"
            ],
        },
    },
    {
        "name": "success",
        "test": VerifyInterfaceErrDisabled,
        "eos_data": [
            {
                "interfaceStatuses": {
                    "Management1": {
                        "linkStatus": "connected",
                    },
                    "Ethernet8": {
                        "linkStatus": "connected",
                    },
                }
            }
        ],
        "inputs": None,
        "expected": {"result": "success"},
    },
    {
        "name": "failure",
        "test": VerifyInterfaceErrDisabled,
        "eos_data": [
            {
                "interfaceStatuses": {
                    "Management1": {
                        "linkStatus": "errdisabled",
                    },
                    "Ethernet8": {
                        "linkStatus": "errdisabled",
                    },
                }
            }
        ],
        "inputs": None,
        "expected": {"result": "failure", "messages": ["The following interfaces are in error disabled state: ['Management1', 'Ethernet8']"]},
    },
    {
        "name": "success",
        "test": VerifyInterfacesStatus,
        "eos_data": [
            {
                "interfaceDescriptions": {
                    "Ethernet8": {"interfaceStatus": "up", "description": "", "lineProtocolStatus": "up"},
                    "Ethernet2": {"interfaceStatus": "adminDown", "description": "", "lineProtocolStatus": "down"},
                    "Ethernet3": {"interfaceStatus": "up", "description": "", "lineProtocolStatus": "up"},
                }
            }
        ],
        "inputs": {"interfaces": [{"name": "Ethernet2", "status": "adminDown"}, {"name": "Ethernet8", "status": "up"}, {"name": "Ethernet3", "status": "up"}]},
        "expected": {"result": "success"},
    },
    {
        "name": "success-up-with-line-protocol-status",
        "test": VerifyInterfacesStatus,
        "eos_data": [
            {
                "interfaceDescriptions": {
                    "Ethernet8": {"interfaceStatus": "up", "description": "", "lineProtocolStatus": "down"},
                }
            }
        ],
        "inputs": {"interfaces": [{"name": "Ethernet8", "status": "up", "line_protocol_status": "down"}]},
        "expected": {"result": "success"},
    },
    {
        "name": "success-with-line-protocol-status",
        "test": VerifyInterfacesStatus,
        "eos_data": [
            {
                "interfaceDescriptions": {
                    "Ethernet8": {"interfaceStatus": "adminDown", "description": "", "lineProtocolStatus": "testing"},
                    "Ethernet2": {"interfaceStatus": "adminDown", "description": "", "lineProtocolStatus": "down"},
                    "Ethernet3.10": {"interfaceStatus": "down", "description": "", "lineProtocolStatus": "dormant"},
                }
            }
        ],
        "inputs": {
            "interfaces": [
                {"name": "Ethernet2", "status": "adminDown", "line_protocol_status": "down"},
                {"name": "Ethernet8", "status": "adminDown", "line_protocol_status": "testing"},
                {"name": "Ethernet3.10", "status": "down", "line_protocol_status": "dormant"},
            ]
        },
        "expected": {"result": "success"},
    },
    {
        "name": "success-lower",
        "test": VerifyInterfacesStatus,
        "eos_data": [
            {
                "interfaceDescriptions": {
                    "Ethernet8": {"interfaceStatus": "up", "description": "", "lineProtocolStatus": "up"},
                    "Ethernet2": {"interfaceStatus": "adminDown", "description": "", "lineProtocolStatus": "down"},
                    "Ethernet3": {"interfaceStatus": "up", "description": "", "lineProtocolStatus": "up"},
                }
            }
        ],
        "inputs": {"interfaces": [{"name": "ethernet2", "status": "adminDown"}, {"name": "ethernet8", "status": "up"}, {"name": "ethernet3", "status": "up"}]},
        "expected": {"result": "success"},
    },
    {
        "name": "success-eth-name",
        "test": VerifyInterfacesStatus,
        "eos_data": [
            {
                "interfaceDescriptions": {
                    "Ethernet8": {"interfaceStatus": "up", "description": "", "lineProtocolStatus": "up"},
                    "Ethernet2": {"interfaceStatus": "adminDown", "description": "", "lineProtocolStatus": "down"},
                    "Ethernet3": {"interfaceStatus": "up", "description": "", "lineProtocolStatus": "up"},
                }
            }
        ],
        "inputs": {"interfaces": [{"name": "eth2", "status": "adminDown"}, {"name": "et8", "status": "up"}, {"name": "et3", "status": "up"}]},
        "expected": {"result": "success"},
    },
    {
        "name": "success-po-name",
        "test": VerifyInterfacesStatus,
        "eos_data": [
            {
                "interfaceDescriptions": {
                    "Port-Channel100": {"interfaceStatus": "up", "description": "", "lineProtocolStatus": "up"},
                }
            }
        ],
        "inputs": {"interfaces": [{"name": "po100", "status": "up"}]},
        "expected": {"result": "success"},
    },
    {
        "name": "success-sub-interfaces",
        "test": VerifyInterfacesStatus,
        "eos_data": [
            {
                "interfaceDescriptions": {
                    "Ethernet52/1.1963": {"interfaceStatus": "up", "description": "", "lineProtocolStatus": "up"},
                }
            }
        ],
        "inputs": {"interfaces": [{"name": "Ethernet52/1.1963", "status": "up"}]},
        "expected": {"result": "success"},
    },
    {
        "name": "success-transceiver-down",
        "test": VerifyInterfacesStatus,
        "eos_data": [
            {
                "interfaceDescriptions": {
                    "Ethernet49/1": {"interfaceStatus": "adminDown", "description": "", "lineProtocolStatus": "notPresent"},
                }
            }
        ],
        "inputs": {"interfaces": [{"name": "Ethernet49/1", "status": "adminDown"}]},
        "expected": {"result": "success"},
    },
    {
        "name": "success-po-down",
        "test": VerifyInterfacesStatus,
        "eos_data": [
            {
                "interfaceDescriptions": {
                    "Port-Channel100": {"interfaceStatus": "adminDown", "description": "", "lineProtocolStatus": "lowerLayerDown"},
                }
            }
        ],
        "inputs": {"interfaces": [{"name": "PortChannel100", "status": "adminDown"}]},
        "expected": {"result": "success"},
    },
    {
        "name": "success-po-lowerlayerdown",
        "test": VerifyInterfacesStatus,
        "eos_data": [
            {
                "interfaceDescriptions": {
                    "Port-Channel100": {"interfaceStatus": "adminDown", "description": "", "lineProtocolStatus": "lowerLayerDown"},
                }
            }
        ],
        "inputs": {"interfaces": [{"name": "Port-Channel100", "status": "adminDown", "line_protocol_status": "lowerLayerDown"}]},
        "expected": {"result": "success"},
    },
    {
        "name": "failure-not-configured",
        "test": VerifyInterfacesStatus,
        "eos_data": [
            {
                "interfaceDescriptions": {
                    "Ethernet2": {"interfaceStatus": "up", "description": "", "lineProtocolStatus": "up"},
                    "Ethernet3": {"interfaceStatus": "up", "description": "", "lineProtocolStatus": "up"},
                }
            }
        ],
        "inputs": {"interfaces": [{"name": "Ethernet2", "status": "up"}, {"name": "Ethernet8", "status": "up"}, {"name": "Ethernet3", "status": "up"}]},
        "expected": {
            "result": "failure",
            "messages": ["The following interface(s) are not configured: ['Ethernet8']"],
        },
    },
    {
        "name": "failure-status-down",
        "test": VerifyInterfacesStatus,
        "eos_data": [
            {
                "interfaceDescriptions": {
                    "Ethernet8": {"interfaceStatus": "down", "description": "", "lineProtocolStatus": "down"},
                    "Ethernet2": {"interfaceStatus": "up", "description": "", "lineProtocolStatus": "up"},
                    "Ethernet3": {"interfaceStatus": "up", "description": "", "lineProtocolStatus": "up"},
                }
            }
        ],
        "inputs": {"interfaces": [{"name": "Ethernet2", "status": "up"}, {"name": "Ethernet8", "status": "up"}, {"name": "Ethernet3", "status": "up"}]},
        "expected": {
            "result": "failure",
            "messages": ["The following interface(s) are not in the expected state: ['Ethernet8 is down/down'"],
        },
    },
    {
        "name": "failure-proto-down",
        "test": VerifyInterfacesStatus,
        "eos_data": [
            {
                "interfaceDescriptions": {
                    "Ethernet8": {"interfaceStatus": "up", "description": "", "lineProtocolStatus": "down"},
                    "Ethernet2": {"interfaceStatus": "up", "description": "", "lineProtocolStatus": "up"},
                    "Ethernet3": {"interfaceStatus": "up", "description": "", "lineProtocolStatus": "up"},
                }
            }
        ],
        "inputs": {
            "interfaces": [
                {"name": "Ethernet2", "status": "up"},
                {"name": "Ethernet8", "status": "up"},
                {"name": "Ethernet3", "status": "up"},
            ]
        },
        "expected": {
            "result": "failure",
            "messages": ["The following interface(s) are not in the expected state: ['Ethernet8 is up/down'"],
        },
    },
    {
        "name": "failure-po-status-down",
        "test": VerifyInterfacesStatus,
        "eos_data": [
            {
                "interfaceDescriptions": {
                    "Port-Channel100": {"interfaceStatus": "down", "description": "", "lineProtocolStatus": "lowerLayerDown"},
                }
            }
        ],
        "inputs": {"interfaces": [{"name": "PortChannel100", "status": "up"}]},
        "expected": {
            "result": "failure",
            "messages": ["The following interface(s) are not in the expected state: ['Port-Channel100 is down/lowerLayerDown'"],
        },
    },
    {
        "name": "failure-proto-unknown",
        "test": VerifyInterfacesStatus,
        "eos_data": [
            {
                "interfaceDescriptions": {
                    "Ethernet8": {"interfaceStatus": "up", "description": "", "lineProtocolStatus": "down"},
                    "Ethernet2": {"interfaceStatus": "up", "description": "", "lineProtocolStatus": "unknown"},
                    "Ethernet3": {"interfaceStatus": "up", "description": "", "lineProtocolStatus": "up"},
                }
            }
        ],
        "inputs": {
            "interfaces": [
                {"name": "Ethernet2", "status": "up", "line_protocol_status": "down"},
                {"name": "Ethernet8", "status": "up"},
                {"name": "Ethernet3", "status": "up"},
            ]
        },
        "expected": {
            "result": "failure",
            "messages": ["The following interface(s) are not in the expected state: ['Ethernet2 is up/unknown'"],
        },
    },
    {
        "name": "success",
        "test": VerifyStormControlDrops,
        "eos_data": [
            {
                "aggregateTrafficClasses": {},
                "interfaces": {
                    "Ethernet1": {
                        "trafficTypes": {"broadcast": {"level": 100, "thresholdType": "packetsPerSecond", "rate": 0, "drop": 0, "dormant": False}},
                        "active": True,
                        "reason": "",
                        "errdisabled": False,
                    }
                },
            }
        ],
        "inputs": None,
        "expected": {"result": "success"},
    },
    {
        "name": "failure",
        "test": VerifyStormControlDrops,
        "eos_data": [
            {
                "aggregateTrafficClasses": {},
                "interfaces": {
                    "Ethernet1": {
                        "trafficTypes": {"broadcast": {"level": 100, "thresholdType": "packetsPerSecond", "rate": 0, "drop": 666, "dormant": False}},
                        "active": True,
                        "reason": "",
                        "errdisabled": False,
                    }
                },
            }
        ],
        "inputs": None,
        "expected": {"result": "failure", "messages": ["The following interfaces have none 0 storm-control drop counters {'Ethernet1': {'broadcast': 666}}"]},
    },
    {
        "name": "success",
        "test": VerifyPortChannels,
        "eos_data": [
            {
                "portChannels": {
                    "Port-Channel42": {
                        "recircFeature": [],
                        "maxWeight": 16,
                        "minSpeed": "0 gbps",
                        "rxPorts": {},
                        "currWeight": 0,
                        "minLinks": 0,
                        "inactivePorts": {},
                        "activePorts": {},
                        "inactiveLag": False,
                    }
                }
            }
        ],
        "inputs": None,
        "expected": {"result": "success"},
    },
    {
        "name": "failure",
        "test": VerifyPortChannels,
        "eos_data": [
            {
                "portChannels": {
                    "Port-Channel42": {
                        "recircFeature": [],
                        "maxWeight": 16,
                        "minSpeed": "0 gbps",
                        "rxPorts": {},
                        "currWeight": 0,
                        "minLinks": 0,
                        "inactivePorts": {"Ethernet8": {"reasonUnconfigured": "waiting for LACP response"}},
                        "activePorts": {},
                        "inactiveLag": False,
                    }
                }
            }
        ],
        "inputs": None,
        "expected": {"result": "failure", "messages": ["The following port-channels have inactive port(s): ['Port-Channel42']"]},
    },
    {
        "name": "success",
        "test": VerifyIllegalLACP,
        "eos_data": [
            {
                "portChannels": {
                    "Port-Channel42": {
                        "interfaces": {
                            "Ethernet8": {
                                "actorPortStatus": "noAgg",
                                "illegalRxCount": 0,
                                "markerResponseTxCount": 0,
                                "markerResponseRxCount": 0,
                                "lacpdusRxCount": 0,
                                "lacpdusTxCount": 454,
                                "markersTxCount": 0,
                                "markersRxCount": 0,
                            }
                        }
                    }
                },
                "orphanPorts": {},
            }
        ],
        "inputs": None,
        "expected": {"result": "success"},
    },
    {
        "name": "failure",
        "test": VerifyIllegalLACP,
        "eos_data": [
            {
                "portChannels": {
                    "Port-Channel42": {
                        "interfaces": {
                            "Ethernet8": {
                                "actorPortStatus": "noAgg",
                                "illegalRxCount": 666,
                                "markerResponseTxCount": 0,
                                "markerResponseRxCount": 0,
                                "lacpdusRxCount": 0,
                                "lacpdusTxCount": 454,
                                "markersTxCount": 0,
                                "markersRxCount": 0,
                            }
                        }
                    }
                },
                "orphanPorts": {},
            }
        ],
        "inputs": None,
        "expected": {
            "result": "failure",
            "messages": ["The following port-channels have recieved illegal lacp packets on the following ports: [{'Port-Channel42': 'Ethernet8'}]"],
        },
    },
    {
        "name": "success",
        "test": VerifyLoopbackCount,
        "eos_data": [
            {
                "interfaces": {
                    "Loopback42": {
                        "name": "Loopback42",
                        "interfaceStatus": "connected",
                        "interfaceAddress": {"ipAddr": {"maskLen": 0, "address": "0.0.0.0"}, "unnumberedIntf": "Vlan42"},
                        "ipv4Routable240": False,
                        "lineProtocolStatus": "up",
                        "mtu": 65535,
                    },
                    "Loopback666": {
                        "name": "Loopback666",
                        "interfaceStatus": "connected",
                        "interfaceAddress": {"ipAddr": {"maskLen": 32, "address": "6.6.6.6"}},
                        "ipv4Routable240": False,
                        "lineProtocolStatus": "up",
                        "mtu": 65535,
                    },
                }
            }
        ],
        "inputs": {"number": 2},
        "expected": {"result": "success"},
    },
    {
        "name": "failure-loopback-down",
        "test": VerifyLoopbackCount,
        "eos_data": [
            {
                "interfaces": {
                    "Loopback42": {
                        "name": "Loopback42",
                        "interfaceStatus": "connected",
                        "interfaceAddress": {"ipAddr": {"maskLen": 0, "address": "0.0.0.0"}, "unnumberedIntf": "Vlan42"},
                        "ipv4Routable240": False,
                        "lineProtocolStatus": "up",
                        "mtu": 65535,
                    },
                    "Loopback666": {
                        "name": "Loopback666",
                        "interfaceStatus": "connected",
                        "interfaceAddress": {"ipAddr": {"maskLen": 32, "address": "6.6.6.6"}},
                        "ipv4Routable240": False,
                        "lineProtocolStatus": "down",
                        "mtu": 65535,
                    },
                }
            }
        ],
        "inputs": {"number": 2},
        "expected": {"result": "failure", "messages": ["The following Loopbacks are not up: ['Loopback666']"]},
    },
    {
        "name": "failure-count-loopback",
        "test": VerifyLoopbackCount,
        "eos_data": [
            {
                "interfaces": {
                    "Loopback42": {
                        "name": "Loopback42",
                        "interfaceStatus": "connected",
                        "interfaceAddress": {"ipAddr": {"maskLen": 0, "address": "0.0.0.0"}, "unnumberedIntf": "Vlan42"},
                        "ipv4Routable240": False,
                        "lineProtocolStatus": "up",
                        "mtu": 65535,
                    },
                }
            }
        ],
        "inputs": {"number": 2},
        "expected": {"result": "failure", "messages": ["Found 1 Loopbacks when expecting 2"]},
    },
    {
        "name": "success",
        "test": VerifySVI,
        "eos_data": [
            {
                "interfaces": {
                    "Vlan42": {
                        "name": "Vlan42",
                        "interfaceStatus": "connected",
                        "interfaceAddress": {"ipAddr": {"maskLen": 24, "address": "11.11.11.11"}},
                        "ipv4Routable240": False,
                        "lineProtocolStatus": "up",
                        "mtu": 1500,
                    }
                }
            }
        ],
        "inputs": None,
        "expected": {"result": "success"},
    },
    {
        "name": "failure",
        "test": VerifySVI,
        "eos_data": [
            {
                "interfaces": {
                    "Vlan42": {
                        "name": "Vlan42",
                        "interfaceStatus": "notconnect",
                        "interfaceAddress": {"ipAddr": {"maskLen": 24, "address": "11.11.11.11"}},
                        "ipv4Routable240": False,
                        "lineProtocolStatus": "lowerLayerDown",
                        "mtu": 1500,
                    }
                }
            }
        ],
        "inputs": None,
        "expected": {"result": "failure", "messages": ["The following SVIs are not up: ['Vlan42']"]},
    },
    {
        "name": "success",
        "test": VerifyL3MTU,
        "eos_data": [
            {
                "interfaces": {
                    "Ethernet2": {
                        "name": "Ethernet2",
                        "forwardingModel": "routed",
                        "lineProtocolStatus": "up",
                        "interfaceStatus": "connected",
                        "hardware": "ethernet",
                        "mtu": 1500,
                        "l3MtuConfigured": True,
                        "l2Mru": 0,
                    },
                    "Ethernet10": {
                        "name": "Ethernet10",
                        "forwardingModel": "bridged",
                        "lineProtocolStatus": "up",
                        "interfaceStatus": "connected",
                        "hardware": "ethernet",
                        "mtu": 1500,
                        "l3MtuConfigured": False,
                        "l2Mru": 0,
                    },
                    "Management1/1": {
                        "name": "Management0",
                        "forwardingModel": "routed",
                        "lineProtocolStatus": "up",
                        "interfaceStatus": "connected",
                        "hardware": "ethernet",
                        "mtu": 1500,
                        "l3MtuConfigured": False,
                        "l2Mru": 0,
                    },
                    "Port-Channel2": {
                        "name": "Port-Channel2",
                        "forwardingModel": "bridged",
                        "lineProtocolStatus": "lowerLayerDown",
                        "interfaceStatus": "notconnect",
                        "hardware": "portChannel",
                        "mtu": 1500,
                        "l3MtuConfigured": False,
                        "l2Mru": 0,
                    },
                    "Loopback0": {
                        "name": "Loopback0",
                        "forwardingModel": "routed",
                        "lineProtocolStatus": "up",
                        "interfaceStatus": "connected",
                        "hardware": "loopback",
                        "mtu": 65535,
                        "l3MtuConfigured": False,
                        "l2Mru": 0,
                    },
                    "Vxlan1": {
                        "name": "Vxlan1",
                        "forwardingModel": "bridged",
                        "lineProtocolStatus": "down",
                        "interfaceStatus": "notconnect",
                        "hardware": "vxlan",
                        "mtu": 0,
                        "l3MtuConfigured": False,
                        "l2Mru": 0,
                    },
                },
            }
        ],
        "inputs": {"mtu": 1500},
        "expected": {"result": "success"},
    },
    {
        "name": "success",
        "test": VerifyL3MTU,
        "eos_data": [
            {
                "interfaces": {
                    "Ethernet2": {
                        "name": "Ethernet2",
                        "forwardingModel": "routed",
                        "lineProtocolStatus": "up",
                        "interfaceStatus": "connected",
                        "hardware": "ethernet",
                        "mtu": 1500,
                        "l3MtuConfigured": True,
                        "l2Mru": 0,
                    },
                    "Ethernet10": {
                        "name": "Ethernet10",
                        "forwardingModel": "routed",
                        "lineProtocolStatus": "up",
                        "interfaceStatus": "connected",
                        "hardware": "ethernet",
                        "mtu": 1501,
                        "l3MtuConfigured": False,
                        "l2Mru": 0,
                    },
                    "Management0": {
                        "name": "Management0",
                        "forwardingModel": "routed",
                        "lineProtocolStatus": "up",
                        "interfaceStatus": "connected",
                        "hardware": "ethernet",
                        "mtu": 1500,
                        "l3MtuConfigured": False,
                        "l2Mru": 0,
                    },
                    "Port-Channel2": {
                        "name": "Port-Channel2",
                        "forwardingModel": "bridged",
                        "lineProtocolStatus": "lowerLayerDown",
                        "interfaceStatus": "notconnect",
                        "hardware": "portChannel",
                        "mtu": 1500,
                        "l3MtuConfigured": False,
                        "l2Mru": 0,
                    },
                    "Loopback0": {
                        "name": "Loopback0",
                        "forwardingModel": "routed",
                        "lineProtocolStatus": "up",
                        "interfaceStatus": "connected",
                        "hardware": "loopback",
                        "mtu": 65535,
                        "l3MtuConfigured": False,
                        "l2Mru": 0,
                    },
                    "Vxlan1": {
                        "name": "Vxlan1",
                        "forwardingModel": "bridged",
                        "lineProtocolStatus": "down",
                        "interfaceStatus": "notconnect",
                        "hardware": "vxlan",
                        "mtu": 0,
                        "l3MtuConfigured": False,
                        "l2Mru": 0,
                    },
                },
            }
        ],
        "inputs": {"mtu": 1500, "ignored_interfaces": ["Loopback", "Port-Channel", "Management", "Vxlan"], "specific_mtu": [{"Ethernet10": 1501}]},
        "expected": {"result": "success"},
    },
    {
        "name": "failure",
        "test": VerifyL3MTU,
        "eos_data": [
            {
                "interfaces": {
                    "Ethernet2": {
                        "name": "Ethernet2",
                        "forwardingModel": "routed",
                        "lineProtocolStatus": "up",
                        "interfaceStatus": "connected",
                        "hardware": "ethernet",
                        "mtu": 1600,
                        "l3MtuConfigured": True,
                        "l2Mru": 0,
                    },
                    "Ethernet10": {
                        "name": "Ethernet10",
                        "forwardingModel": "routed",
                        "lineProtocolStatus": "up",
                        "interfaceStatus": "connected",
                        "hardware": "ethernet",
                        "mtu": 1500,
                        "l3MtuConfigured": False,
                        "l2Mru": 0,
                    },
                    "Management0": {
                        "name": "Management0",
                        "forwardingModel": "routed",
                        "lineProtocolStatus": "up",
                        "interfaceStatus": "connected",
                        "hardware": "ethernet",
                        "mtu": 1500,
                        "l3MtuConfigured": False,
                        "l2Mru": 0,
                    },
                    "Port-Channel2": {
                        "name": "Port-Channel2",
                        "forwardingModel": "bridged",
                        "lineProtocolStatus": "lowerLayerDown",
                        "interfaceStatus": "notconnect",
                        "hardware": "portChannel",
                        "mtu": 1500,
                        "l3MtuConfigured": False,
                        "l2Mru": 0,
                    },
                    "Loopback0": {
                        "name": "Loopback0",
                        "forwardingModel": "routed",
                        "lineProtocolStatus": "up",
                        "interfaceStatus": "connected",
                        "hardware": "loopback",
                        "mtu": 65535,
                        "l3MtuConfigured": False,
                        "l2Mru": 0,
                    },
                    "Vxlan1": {
                        "name": "Vxlan1",
                        "forwardingModel": "bridged",
                        "lineProtocolStatus": "down",
                        "interfaceStatus": "notconnect",
                        "hardware": "vxlan",
                        "mtu": 0,
                        "l3MtuConfigured": False,
                        "l2Mru": 0,
                    },
                },
            }
        ],
        "inputs": {"mtu": 1500},
        "expected": {"result": "failure", "messages": ["Some interfaces do not have correct MTU configured:\n[{'Ethernet2': 1600}]"]},
    },
    {
        "name": "success",
        "test": VerifyL2MTU,
        "eos_data": [
            {
                "interfaces": {
                    "Ethernet2": {
                        "name": "Ethernet2",
                        "forwardingModel": "routed",
                        "lineProtocolStatus": "up",
                        "interfaceStatus": "connected",
                        "hardware": "ethernet",
                        "mtu": 1500,
                        "l3MtuConfigured": True,
                        "l2Mru": 0,
                    },
                    "Ethernet10": {
                        "name": "Ethernet10",
                        "forwardingModel": "bridged",
                        "lineProtocolStatus": "up",
                        "interfaceStatus": "connected",
                        "hardware": "ethernet",
                        "mtu": 9214,
                        "l3MtuConfigured": False,
                        "l2Mru": 0,
                    },
                    "Management0": {
                        "name": "Management0",
                        "forwardingModel": "routed",
                        "lineProtocolStatus": "up",
                        "interfaceStatus": "connected",
                        "hardware": "ethernet",
                        "mtu": 1500,
                        "l3MtuConfigured": False,
                        "l2Mru": 0,
                    },
                    "Port-Channel2": {
                        "name": "Port-Channel2",
                        "forwardingModel": "bridged",
                        "lineProtocolStatus": "lowerLayerDown",
                        "interfaceStatus": "notconnect",
                        "hardware": "portChannel",
                        "mtu": 9214,
                        "l3MtuConfigured": False,
                        "l2Mru": 0,
                    },
                    "Loopback0": {
                        "name": "Loopback0",
                        "forwardingModel": "routed",
                        "lineProtocolStatus": "up",
                        "interfaceStatus": "connected",
                        "hardware": "loopback",
                        "mtu": 65535,
                        "l3MtuConfigured": False,
                        "l2Mru": 0,
                    },
                    "Vxlan1": {
                        "name": "Vxlan1",
                        "forwardingModel": "bridged",
                        "lineProtocolStatus": "down",
                        "interfaceStatus": "notconnect",
                        "hardware": "vxlan",
                        "mtu": 0,
                        "l3MtuConfigured": False,
                        "l2Mru": 0,
                    },
                },
            }
        ],
        "inputs": {"mtu": 9214},
        "expected": {"result": "success"},
    },
    {
        "name": "failure",
        "test": VerifyL2MTU,
        "eos_data": [
            {
                "interfaces": {
                    "Ethernet2": {
                        "name": "Ethernet2",
                        "forwardingModel": "routed",
                        "lineProtocolStatus": "up",
                        "interfaceStatus": "connected",
                        "hardware": "ethernet",
                        "mtu": 1600,
                        "l3MtuConfigured": True,
                        "l2Mru": 0,
                    },
                    "Ethernet10": {
                        "name": "Ethernet10",
                        "forwardingModel": "bridged",
                        "lineProtocolStatus": "up",
                        "interfaceStatus": "connected",
                        "hardware": "ethernet",
                        "mtu": 9214,
                        "l3MtuConfigured": False,
                        "l2Mru": 0,
                    },
                    "Management0": {
                        "name": "Management0",
                        "forwardingModel": "routed",
                        "lineProtocolStatus": "up",
                        "interfaceStatus": "connected",
                        "hardware": "ethernet",
                        "mtu": 1500,
                        "l3MtuConfigured": False,
                        "l2Mru": 0,
                    },
                    "Port-Channel2": {
                        "name": "Port-Channel2",
                        "forwardingModel": "bridged",
                        "lineProtocolStatus": "lowerLayerDown",
                        "interfaceStatus": "notconnect",
                        "hardware": "portChannel",
                        "mtu": 9214,
                        "l3MtuConfigured": False,
                        "l2Mru": 0,
                    },
                    "Loopback0": {
                        "name": "Loopback0",
                        "forwardingModel": "routed",
                        "lineProtocolStatus": "up",
                        "interfaceStatus": "connected",
                        "hardware": "loopback",
                        "mtu": 65535,
                        "l3MtuConfigured": False,
                        "l2Mru": 0,
                    },
                    "Vxlan1": {
                        "name": "Vxlan1",
                        "forwardingModel": "bridged",
                        "lineProtocolStatus": "down",
                        "interfaceStatus": "notconnect",
                        "hardware": "vxlan",
                        "mtu": 0,
                        "l3MtuConfigured": False,
                        "l2Mru": 0,
                    },
                },
            }
        ],
        "inputs": {"mtu": 1500},
        "expected": {"result": "failure", "messages": ["Some L2 interfaces do not have correct MTU configured:\n[{'Ethernet10': 9214}, {'Port-Channel2': 9214}]"]},
    },
    {
        "name": "success",
        "test": VerifyIPProxyARP,
        "eos_data": [
            {
                "interfaces": {
                    "Ethernet1": {
                        "name": "Ethernet1",
                        "lineProtocolStatus": "up",
                        "interfaceStatus": "connected",
                        "mtu": 1500,
                        "interfaceAddressBrief": {"ipAddr": {"address": "10.1.0.0", "maskLen": 31}},
                        "ipv4Routable240": False,
                        "ipv4Routable0": False,
                        "enabled": True,
                        "description": "P2P_LINK_TO_NW-CORE_Ethernet1",
                        "proxyArp": True,
                        "localProxyArp": False,
                        "gratuitousArp": False,
                        "vrf": "default",
                        "urpf": "disable",
                        "addresslessForwarding": "isInvalid",
                        "directedBroadcastEnabled": False,
                        "maxMssIngress": 0,
                        "maxMssEgress": 0,
                    }
                }
            },
            {
                "interfaces": {
                    "Ethernet2": {
                        "name": "Ethernet2",
                        "lineProtocolStatus": "up",
                        "interfaceStatus": "connected",
                        "mtu": 1500,
                        "interfaceAddressBrief": {"ipAddr": {"address": "10.1.0.2", "maskLen": 31}},
                        "ipv4Routable240": False,
                        "ipv4Routable0": False,
                        "enabled": True,
                        "description": "P2P_LINK_TO_SW-CORE_Ethernet1",
                        "proxyArp": True,
                        "localProxyArp": False,
                        "gratuitousArp": False,
                        "vrf": "default",
                        "urpf": "disable",
                        "addresslessForwarding": "isInvalid",
                        "directedBroadcastEnabled": False,
                        "maxMssIngress": 0,
                        "maxMssEgress": 0,
                    }
                }
            },
        ],
        "inputs": {"interfaces": ["Ethernet1", "Ethernet2"]},
        "expected": {"result": "success"},
    },
    {
        "name": "failure",
        "test": VerifyIPProxyARP,
        "eos_data": [
            {
                "interfaces": {
                    "Ethernet1": {
                        "name": "Ethernet1",
                        "lineProtocolStatus": "up",
                        "interfaceStatus": "connected",
                        "mtu": 1500,
                        "interfaceAddressBrief": {"ipAddr": {"address": "10.1.0.0", "maskLen": 31}},
                        "ipv4Routable240": False,
                        "ipv4Routable0": False,
                        "enabled": True,
                        "description": "P2P_LINK_TO_NW-CORE_Ethernet1",
                        "proxyArp": True,
                        "localProxyArp": False,
                        "gratuitousArp": False,
                        "vrf": "default",
                        "urpf": "disable",
                        "addresslessForwarding": "isInvalid",
                        "directedBroadcastEnabled": False,
                        "maxMssIngress": 0,
                        "maxMssEgress": 0,
                    }
                }
            },
            {
                "interfaces": {
                    "Ethernet2": {
                        "name": "Ethernet2",
                        "lineProtocolStatus": "up",
                        "interfaceStatus": "connected",
                        "mtu": 1500,
                        "interfaceAddressBrief": {"ipAddr": {"address": "10.1.0.2", "maskLen": 31}},
                        "ipv4Routable240": False,
                        "ipv4Routable0": False,
                        "enabled": True,
                        "description": "P2P_LINK_TO_SW-CORE_Ethernet1",
                        "proxyArp": False,
                        "localProxyArp": False,
                        "gratuitousArp": False,
                        "vrf": "default",
                        "urpf": "disable",
                        "addresslessForwarding": "isInvalid",
                        "directedBroadcastEnabled": False,
                        "maxMssIngress": 0,
                        "maxMssEgress": 0,
                    }
                }
            },
        ],
        "inputs": {"interfaces": ["Ethernet1", "Ethernet2"]},
        "expected": {"result": "failure", "messages": ["The following interface(s) have Proxy-ARP disabled: ['Ethernet2']"]},
    },
    {
        "name": "success",
        "test": VerifyInterfaceIPv4,
        "eos_data": [
            {
                "interfaces": {
                    "Ethernet2": {
                        "interfaceAddress": {
                            "primaryIp": {"address": "172.30.11.0", "maskLen": 31},
                            "secondaryIpsOrderedList": [{"address": "10.10.10.0", "maskLen": 31}, {"address": "10.10.10.10", "maskLen": 31}],
                        }
                    }
                }
            },
            {
                "interfaces": {
                    "Ethernet12": {
                        "interfaceAddress": {
                            "primaryIp": {"address": "172.30.11.10", "maskLen": 31},
                            "secondaryIpsOrderedList": [{"address": "10.10.10.10", "maskLen": 31}, {"address": "10.10.10.20", "maskLen": 31}],
                        }
                    }
                }
            },
        ],
        "inputs": {
            "interfaces": [
                {"name": "Ethernet2", "primary_ip": "172.30.11.0/31", "secondary_ips": ["10.10.10.0/31", "10.10.10.10/31"]},
                {"name": "Ethernet12", "primary_ip": "172.30.11.10/31", "secondary_ips": ["10.10.10.10/31", "10.10.10.20/31"]},
            ]
        },
        "expected": {"result": "success"},
    },
    {
        "name": "success-without-secondary-ip",
        "test": VerifyInterfaceIPv4,
        "eos_data": [
            {
                "interfaces": {
                    "Ethernet2": {
                        "interfaceAddress": {
                            "primaryIp": {"address": "172.30.11.0", "maskLen": 31},
                            "secondaryIpsOrderedList": [],
                        }
                    }
                }
            },
            {
                "interfaces": {
                    "Ethernet12": {
                        "interfaceAddress": {
                            "primaryIp": {"address": "172.30.11.10", "maskLen": 31},
                            "secondaryIpsOrderedList": [],
                        }
                    }
                }
            },
        ],
        "inputs": {
            "interfaces": [
                {"name": "Ethernet2", "primary_ip": "172.30.11.0/31"},
                {"name": "Ethernet12", "primary_ip": "172.30.11.10/31"},
            ]
        },
        "expected": {"result": "success"},
    },
    {
        "name": "failure-not-l3-interface",
        "test": VerifyInterfaceIPv4,
        "eos_data": [{"interfaces": {"Ethernet2": {"interfaceAddress": {}}}}, {"interfaces": {"Ethernet12": {"interfaceAddress": {}}}}],
        "inputs": {
            "interfaces": [
                {"name": "Ethernet2", "primary_ip": "172.30.11.0/31", "secondary_ips": ["10.10.10.0/31", "10.10.10.10/31"]},
                {"name": "Ethernet12", "primary_ip": "172.30.11.20/31", "secondary_ips": ["10.10.11.0/31", "10.10.11.10/31"]},
            ]
        },
        "expected": {
            "result": "failure",
            "messages": ["For interface `Ethernet2`, IP address is not configured.", "For interface `Ethernet12`, IP address is not configured."],
        },
    },
    {
        "name": "failure-ip-address-not-configured",
        "test": VerifyInterfaceIPv4,
        "eos_data": [
            {
                "interfaces": {
                    "Ethernet2": {
                        "interfaceAddress": {
                            "primaryIp": {"address": "0.0.0.0", "maskLen": 0},
                            "secondaryIpsOrderedList": [],
                        }
                    }
                }
            },
            {
                "interfaces": {
                    "Ethernet12": {
                        "interfaceAddress": {
                            "primaryIp": {"address": "0.0.0.0", "maskLen": 0},
                            "secondaryIpsOrderedList": [],
                        }
                    }
                }
            },
        ],
        "inputs": {
            "interfaces": [
                {"name": "Ethernet2", "primary_ip": "172.30.11.0/31", "secondary_ips": ["10.10.10.0/31", "10.10.10.10/31"]},
                {"name": "Ethernet12", "primary_ip": "172.30.11.10/31", "secondary_ips": ["10.10.11.0/31", "10.10.11.10/31"]},
            ]
        },
        "expected": {
            "result": "failure",
            "messages": [
                "For interface `Ethernet2`, The expected primary IP address is `172.30.11.0/31`, but the actual primary IP address is `0.0.0.0/0`. "
                "The expected secondary IP addresses are `['10.10.10.0/31', '10.10.10.10/31']`, but the actual secondary IP address is not configured.",
                "For interface `Ethernet12`, The expected primary IP address is `172.30.11.10/31`, but the actual primary IP address is `0.0.0.0/0`. "
                "The expected secondary IP addresses are `['10.10.11.0/31', '10.10.11.10/31']`, but the actual secondary IP address is not configured.",
            ],
        },
    },
    {
        "name": "failure-ip-address-missmatch",
        "test": VerifyInterfaceIPv4,
        "eos_data": [
            {
                "interfaces": {
                    "Ethernet2": {
                        "interfaceAddress": {
                            "primaryIp": {"address": "172.30.11.0", "maskLen": 31},
                            "secondaryIpsOrderedList": [{"address": "10.10.10.0", "maskLen": 31}, {"address": "10.10.10.10", "maskLen": 31}],
                        }
                    }
                }
            },
            {
                "interfaces": {
                    "Ethernet3": {
                        "interfaceAddress": {
                            "primaryIp": {"address": "172.30.10.10", "maskLen": 31},
                            "secondaryIpsOrderedList": [{"address": "10.10.11.0", "maskLen": 31}, {"address": "10.11.11.10", "maskLen": 31}],
                        }
                    }
                }
            },
        ],
        "inputs": {
            "interfaces": [
                {"name": "Ethernet2", "primary_ip": "172.30.11.2/31", "secondary_ips": ["10.10.10.20/31", "10.10.10.30/31"]},
                {"name": "Ethernet3", "primary_ip": "172.30.10.2/31", "secondary_ips": ["10.10.11.0/31", "10.10.11.10/31"]},
            ]
        },
        "expected": {
            "result": "failure",
            "messages": [
                "For interface `Ethernet2`, The expected primary IP address is `172.30.11.2/31`, but the actual primary IP address is `172.30.11.0/31`. "
                "The expected secondary IP addresses are `['10.10.10.20/31', '10.10.10.30/31']`, but the actual secondary IP addresses are "
                "`['10.10.10.0/31', '10.10.10.10/31']`.",
                "For interface `Ethernet3`, The expected primary IP address is `172.30.10.2/31`, but the actual primary IP address is `172.30.10.10/31`. "
                "The expected secondary IP addresses are `['10.10.11.0/31', '10.10.11.10/31']`, but the actual secondary IP addresses are "
                "`['10.10.11.0/31', '10.11.11.10/31']`.",
            ],
        },
    },
    {
        "name": "failure-secondary-ip-address",
        "test": VerifyInterfaceIPv4,
        "eos_data": [
            {
                "interfaces": {
                    "Ethernet2": {
                        "interfaceAddress": {
                            "primaryIp": {"address": "172.30.11.0", "maskLen": 31},
                            "secondaryIpsOrderedList": [],
                        }
                    }
                }
            },
            {
                "interfaces": {
                    "Ethernet3": {
                        "interfaceAddress": {
                            "primaryIp": {"address": "172.30.10.10", "maskLen": 31},
                            "secondaryIpsOrderedList": [{"address": "10.10.11.0", "maskLen": 31}, {"address": "10.11.11.10", "maskLen": 31}],
                        }
                    }
                }
            },
        ],
        "inputs": {
            "interfaces": [
                {"name": "Ethernet2", "primary_ip": "172.30.11.2/31", "secondary_ips": ["10.10.10.20/31", "10.10.10.30/31"]},
                {"name": "Ethernet3", "primary_ip": "172.30.10.2/31", "secondary_ips": ["10.10.11.0/31", "10.10.11.10/31"]},
            ]
        },
        "expected": {
            "result": "failure",
            "messages": [
                "For interface `Ethernet2`, The expected primary IP address is `172.30.11.2/31`, but the actual primary IP address is `172.30.11.0/31`. "
                "The expected secondary IP addresses are `['10.10.10.20/31', '10.10.10.30/31']`, but the actual secondary IP address is not configured.",
                "For interface `Ethernet3`, The expected primary IP address is `172.30.10.2/31`, but the actual primary IP address is `172.30.10.10/31`. "
                "The expected secondary IP addresses are `['10.10.11.0/31', '10.10.11.10/31']`, but the actual secondary IP addresses are "
                "`['10.10.11.0/31', '10.11.11.10/31']`.",
            ],
        },
    },
    {
        "name": "success",
<<<<<<< HEAD
        "test": VerifyInterfacesSpeed,
        "eos_data": [
            {
                "interfaces": {
                    "Ethernet1": {
                        "bandwidth": 1000000000,
                        "autoNegotiate": "unknown",
                        "duplex": "duplexFull",
                        "lanes": 2,
                    },
                    "Ethernet2": {
                        "bandwidth": 10000000000,
                        "autoNegotiate": "unknown",
                        "duplex": "duplexFull",
                        "lanes": 4,
                    },
                    "Ethernet3": {
                        "bandwidth": 100000000000,
                        "autoNegotiate": "success",
                        "duplex": "duplexFull",
                        "lanes": 8,
                    },
                    "Ethernet4": {
                        "bandwidth": 2500000000,
                        "autoNegotiate": "unknown",
                        "duplex": "duplexFull",
                        "lanes": 8,
                    },
                }
            }
        ],
        "inputs": {
            "interfaces": [
                {"name": "Ethernet1", "speed": "1g"},
                {"name": "Ethernet1", "speed": "1"},
                {"name": "Ethernet1", "speed": "1g-2"},
                {"name": "Ethernet1", "speed": "1-2"},
                {"name": "Ethernet2", "speed": "forced 10g"},
                {"name": "Ethernet2", "speed": "forced 10"},
                {"name": "Ethernet2", "speed": "force 10"},
                {"name": "Ethernet3", "speed": "auto"},
                {"name": "Ethernet3", "speed": "auto 100g-8"},
                {"name": "Ethernet3", "speed": "auto 100g"},
                {"name": "Ethernet3", "speed": "auto 100"},
                {"name": "Ethernet3", "speed": "auto 100-8"},
                {"name": "Ethernet4", "speed": "2.5g"},
            ]
        },
        "expected": {"result": "success"},
    },
    {
        "name": "failure-incorrect-speed",
        "test": VerifyInterfacesSpeed,
        "eos_data": [
            {
                "interfaces": {
                    "Ethernet1": {
                        "bandwidth": 100000000000,
                        "autoNegotiate": "unknown",
                        "duplex": "duplexFull",
                        "lanes": 2,
                    },
                    "Ethernet2": {
                        "bandwidth": 1000000000,
                        "autoNegotiate": "unknown",
                        "duplex": "duplexFull",
                        "lanes": 4,
                    },
                    "Ethernet3": {
                        "bandwidth": 10000000000,
                        "autoNegotiate": "success",
                        "duplex": "duplexFull",
                        "lanes": 8,
                    },
                    "Ethernet4": {
                        "bandwidth": 25000000000,
                        "autoNegotiate": "unknown",
                        "duplex": "duplexFull",
                        "lanes": 8,
                    },
                }
            }
        ],
        "inputs": {
            "interfaces": [
                {"name": "Ethernet1", "speed": "1g"},
                {"name": "Ethernet1", "speed": "1"},
                {"name": "Ethernet2", "speed": "forced 10g"},
                {"name": "Ethernet2", "speed": "forced 10"},
                {"name": "Ethernet2", "speed": "force 10"},
                {"name": "Ethernet3", "speed": "auto 100g"},
                {"name": "Ethernet3", "speed": "auto 100"},
                {"name": "Ethernet4", "speed": "2.5g"},
            ]
        },
        "expected": {
            "result": "failure",
            "messages": [
                "For interface Ethernet1:\nExpected `1Gbps` as the speed, but found `100Gbps` instead.",
                "For interface Ethernet1:\nExpected `1Gbps` as the speed, but found `100Gbps` instead.",
                "For interface Ethernet2:\nExpected `10Gbps` as the speed, but found `1Gbps` instead.",
                "For interface Ethernet2:\nExpected `10Gbps` as the speed, but found `1Gbps` instead.",
                "For interface Ethernet2:\nExpected `10Gbps` as the speed, but found `1Gbps` instead.",
                "For interface Ethernet3:\nExpected `100Gbps` as the speed, but found `10Gbps` instead.",
                "For interface Ethernet3:\nExpected `100Gbps` as the speed, but found `10Gbps` instead.",
                "For interface Ethernet4:\nExpected `2.5Gbps` as the speed, but found `25Gbps` instead.",
            ],
        },
    },
    {
        "name": "failure-incorrect-mode",
        "test": VerifyInterfacesSpeed,
        "eos_data": [
            {
                "interfaces": {
                    "Ethernet1": {
                        "bandwidth": 1000000000,
                        "autoNegotiate": "unknown",
                        "duplex": "duplexHalf",
                        "lanes": 2,
                    },
                    "Ethernet2": {
                        "bandwidth": 10000000000,
                        "autoNegotiate": "unknown",
                        "duplex": "duplexHalf",
                        "lanes": 4,
                    },
                    "Ethernet3": {
                        "bandwidth": 100000000000,
                        "autoNegotiate": "success",
                        "duplex": "duplexHalf",
                        "lanes": 8,
                    },
                    "Ethernet4": {
                        "bandwidth": 2500000000,
                        "autoNegotiate": "unknown",
                        "duplex": "duplexHalf",
                        "lanes": 8,
                    },
                }
            }
        ],
        "inputs": {
            "interfaces": [
                {"name": "Ethernet1", "speed": "1g"},
                {"name": "Ethernet2", "speed": "forced 10g"},
                {"name": "Ethernet3", "speed": "auto"},
                {"name": "Ethernet3", "speed": "auto 100g-8"},
                {"name": "Ethernet3", "speed": "auto 100"},
                {"name": "Ethernet4", "speed": "2.5g"},
            ]
        },
        "expected": {
            "result": "failure",
            "messages": [
                "For interface Ethernet1:\nExpected `duplexFull` as the duplex mode, but found `duplexHalf` instead.",
                "For interface Ethernet2:\nExpected `duplexFull` as the duplex mode, but found `duplexHalf` instead.",
                "For interface Ethernet3:\nExpected `duplexFull` as the duplex mode, but found `duplexHalf` instead.",
                "For interface Ethernet3:\nExpected `duplexFull` as the duplex mode, but found `duplexHalf` instead.",
                "For interface Ethernet3:\nExpected `duplexFull` as the duplex mode, but found `duplexHalf` instead.",
                "For interface Ethernet4:\nExpected `duplexFull` as the duplex mode, but found `duplexHalf` instead.",
            ],
        },
    },
    {
        "name": "failure-incorrect-lane",
        "test": VerifyInterfacesSpeed,
        "eos_data": [
            {
                "interfaces": {
                    "Ethernet1": {
                        "bandwidth": 1000000000,
                        "autoNegotiate": "unknown",
                        "duplex": "duplexFull",
                        "lanes": 4,
                    },
                    "Ethernet2": {
                        "bandwidth": 10000000000,
                        "autoNegotiate": "unknown",
                        "duplex": "duplexFull",
                        "lanes": 4,
                    },
                    "Ethernet3": {
                        "bandwidth": 100000000000,
                        "autoNegotiate": "success",
                        "duplex": "duplexFull",
                        "lanes": 4,
                    },
                    "Ethernet4": {
                        "bandwidth": 2500000000,
                        "autoNegotiate": "unknown",
                        "duplex": "duplexFull",
                        "lanes": 6,
                    },
                }
            }
        ],
        "inputs": {
            "interfaces": [
                {"name": "Ethernet1", "speed": "1g-2"},
                {"name": "Ethernet1", "speed": "1-2"},
                {"name": "Ethernet3", "speed": "auto 100g-8"},
                {"name": "Ethernet3", "speed": "auto 100-8"},
                {"name": "Ethernet4", "speed": "2.5g-4"},
            ]
        },
        "expected": {
            "result": "failure",
            "messages": [
                "For interface Ethernet1:\nExpected `2` as the lanes, but found `4` instead.",
                "For interface Ethernet1:\nExpected `2` as the lanes, but found `4` instead.",
                "For interface Ethernet3:\nExpected `8` as the lanes, but found `4` instead.",
                "For interface Ethernet3:\nExpected `8` as the lanes, but found `4` instead.",
                "For interface Ethernet4:\nExpected `4` as the lanes, but found `6` instead.",
            ],
        },
    },
    {
        "name": "failure-all-type",
        "test": VerifyInterfacesSpeed,
        "eos_data": [
            {
                "interfaces": {
                    "Ethernet1": {
                        "bandwidth": 10000000000,
                        "autoNegotiate": "unknown",
                        "duplex": "duplexHalf",
                        "lanes": 2,
                    },
                    "Ethernet2": {
                        "bandwidth": 1000000000,
                        "autoNegotiate": "unknown",
                        "duplex": "duplexHalf",
                        "lanes": 2,
                    },
                    "Ethernet3": {
                        "bandwidth": 10000000000,
                        "autoNegotiate": "unknown",
                        "duplex": "duplexHalf",
                        "lanes": 6,
                    },
                    "Ethernet4": {
                        "bandwidth": 25000000000,
                        "autoNegotiate": "unknown",
                        "duplex": "duplexHalf",
                        "lanes": 4,
                    },
                }
            }
        ],
        "inputs": {
            "interfaces": [
                {"name": "Ethernet1", "speed": "1g"},
                {"name": "Ethernet1", "speed": "1"},
                {"name": "Ethernet1", "speed": "1g-2"},
                {"name": "Ethernet1", "speed": "1-2"},
                {"name": "Ethernet2", "speed": "forced 10g"},
                {"name": "Ethernet2", "speed": "forced 10"},
                {"name": "Ethernet2", "speed": "force 10"},
                {"name": "Ethernet3", "speed": "auto"},
                {"name": "Ethernet3", "speed": "auto 100g-8"},
                {"name": "Ethernet3", "speed": "auto 100g"},
                {"name": "Ethernet3", "speed": "auto 100"},
                {"name": "Ethernet3", "speed": "auto 100-8"},
                {"name": "Ethernet4", "speed": "2.5g"},
            ]
        },
        "expected": {
            "result": "failure",
            "messages": [
                "For interface Ethernet1:\nExpected `duplexFull` as the duplex mode, but found `duplexHalf` instead.\n"
                "Expected `1Gbps` as the speed, but found `10Gbps` instead.",
                "For interface Ethernet1:\nExpected `duplexFull` as the duplex mode, but found `duplexHalf` instead.\n"
                "Expected `1Gbps` as the speed, but found `10Gbps` instead.",
                "For interface Ethernet1:\nExpected `duplexFull` as the duplex mode, but found `duplexHalf` instead.\n"
                "Expected `1Gbps` as the speed, but found `10Gbps` instead.",
                "For interface Ethernet1:\nExpected `duplexFull` as the duplex mode, but found `duplexHalf` instead.\n"
                "Expected `1Gbps` as the speed, but found `10Gbps` instead.",
                "For interface Ethernet2:\nExpected `duplexFull` as the duplex mode, but found `duplexHalf` instead.\n"
                "Expected `10Gbps` as the speed, but found `1Gbps` instead.",
                "For interface Ethernet2:\nExpected `duplexFull` as the duplex mode, but found `duplexHalf` instead.\n"
                "Expected `10Gbps` as the speed, but found `1Gbps` instead.",
                "For interface Ethernet2:\nExpected `duplexFull` as the duplex mode, but found `duplexHalf` instead.\n"
                "Expected `10Gbps` as the speed, but found `1Gbps` instead.",
                "For interface Ethernet3:\nExpected `success` as the auto negotiation, but found `unknown` instead.\n"
                "Expected `duplexFull` as the duplex mode, but found `duplexHalf` instead.",
                "For interface Ethernet3:\nExpected `success` as the auto negotiation, but found `unknown` instead.\n"
                "Expected `duplexFull` as the duplex mode, but found `duplexHalf` instead.\n"
                "Expected `100Gbps` as the speed, but found `10Gbps` instead.\n"
                "Expected `8` as the lanes, but found `6` instead.",
                "For interface Ethernet3:\nExpected `success` as the auto negotiation, but found `unknown` instead.\n"
                "Expected `duplexFull` as the duplex mode, but found `duplexHalf` instead.\n"
                "Expected `100Gbps` as the speed, but found `10Gbps` instead.",
                "For interface Ethernet3:\nExpected `success` as the auto negotiation, but found `unknown` instead.\n"
                "Expected `duplexFull` as the duplex mode, but found `duplexHalf` instead.\n"
                "Expected `100Gbps` as the speed, but found `10Gbps` instead.",
                "For interface Ethernet3:\nExpected `success` as the auto negotiation, but found `unknown` instead.\n"
                "Expected `duplexFull` as the duplex mode, but found `duplexHalf` instead.\n"
                "Expected `100Gbps` as the speed, but found `10Gbps` instead.\n"
                "Expected `8` as the lanes, but found `6` instead.",
                "For interface Ethernet4:\nExpected `duplexFull` as the duplex mode, but found `duplexHalf` instead.\n"
                "Expected `2.5Gbps` as the speed, but found `25Gbps` instead.",
            ],
        },
=======
        "test": VerifyIpVirtualRouterMac,
        "eos_data": [
            {
                "virtualMacs": [
                    {
                        "macAddress": "00:1c:73:00:dc:01",
                    }
                ],
            }
        ],
        "inputs": {"mac_address": "00:1c:73:00:dc:01"},
        "expected": {"result": "success"},
    },
    {
        "name": "faliure-incorrect-mac-address",
        "test": VerifyIpVirtualRouterMac,
        "eos_data": [
            {
                "virtualMacs": [
                    {
                        "macAddress": "00:00:00:00:00:00",
                    }
                ],
            }
        ],
        "inputs": {"mac_address": "00:1c:73:00:dc:01"},
        "expected": {"result": "failure", "messages": ["IP virtual router MAC address `00:1c:73:00:dc:01` is not configured."]},
>>>>>>> a777126b
    },
]<|MERGE_RESOLUTION|>--- conflicted
+++ resolved
@@ -1381,7 +1381,36 @@
     },
     {
         "name": "success",
-<<<<<<< HEAD
+        "test": VerifyIpVirtualRouterMac,
+        "eos_data": [
+            {
+                "virtualMacs": [
+                    {
+                        "macAddress": "00:1c:73:00:dc:01",
+                    }
+                ],
+            }
+        ],
+        "inputs": {"mac_address": "00:1c:73:00:dc:01"},
+        "expected": {"result": "success"},
+    },
+    {
+        "name": "faliure-incorrect-mac-address",
+        "test": VerifyIpVirtualRouterMac,
+        "eos_data": [
+            {
+                "virtualMacs": [
+                    {
+                        "macAddress": "00:00:00:00:00:00",
+                    }
+                ],
+            }
+        ],
+        "inputs": {"mac_address": "00:1c:73:00:dc:01"},
+        "expected": {"result": "failure", "messages": ["IP virtual router MAC address `00:1c:73:00:dc:01` is not configured."]},
+    },
+    {
+        "name": "success",
         "test": VerifyInterfacesSpeed,
         "eos_data": [
             {
@@ -1686,34 +1715,5 @@
                 "Expected `2.5Gbps` as the speed, but found `25Gbps` instead.",
             ],
         },
-=======
-        "test": VerifyIpVirtualRouterMac,
-        "eos_data": [
-            {
-                "virtualMacs": [
-                    {
-                        "macAddress": "00:1c:73:00:dc:01",
-                    }
-                ],
-            }
-        ],
-        "inputs": {"mac_address": "00:1c:73:00:dc:01"},
-        "expected": {"result": "success"},
-    },
-    {
-        "name": "faliure-incorrect-mac-address",
-        "test": VerifyIpVirtualRouterMac,
-        "eos_data": [
-            {
-                "virtualMacs": [
-                    {
-                        "macAddress": "00:00:00:00:00:00",
-                    }
-                ],
-            }
-        ],
-        "inputs": {"mac_address": "00:1c:73:00:dc:01"},
-        "expected": {"result": "failure", "messages": ["IP virtual router MAC address `00:1c:73:00:dc:01` is not configured."]},
->>>>>>> a777126b
     },
 ]