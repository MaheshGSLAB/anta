--- conflicted
+++ resolved
@@ -229,13 +229,6 @@
           key_size: 4096
 
 anta.tests.services:
-<<<<<<< HEAD
-  - VerifyDNSLookup:
-      domain_names:
-        - arista.com
-        - www.google.com
-        - arista.ca
-=======
   - VerifyBannerLogin:
         login_banner: |
             # Copyright (c) 2023-2024 Arista Networks, Inc.
@@ -248,7 +241,11 @@
             # that can be found in the LICENSE file.
   - VerifyHostname:
       hostname: s1-spine1
->>>>>>> 08712465
+  - VerifyDNSLookup:
+      domain_names:
+        - arista.com
+        - www.google.com
+        - arista.ca
 
 anta.tests.snmp:
   - VerifySnmpStatus:
