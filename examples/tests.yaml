---
anta.tests.aaa:
  - VerifyTacacsSourceIntf:
      intf: Management0
      vrf: default
  - VerifyTacacsServers:
      servers:
        - 1.1.1.1
        - 2.2.2.2
      vrf: default
  - VerifyTacacsServerGroups:
      groups:
        - admin
        - user
  - VerifyAuthenMethods:
      methods:
        - local
        - none
        - logging
      types:
        - login
        - enable
        - dot1x
  - VerifyAuthzMethods:
      methods:
        - local
        - none
        - logging
      types:
        - commands
        - exec
  - VerifyAcctDefaultMethods:
      methods:
        - local
        - none
        - logging
      types:
        - system
        - exec
        - commands
        - dot1x
  - VerifyAcctConsoleMethods:
      methods:
        - local
        - none
        - logging
      types:
        - system
        - exec
        - commands
        - dot1x

anta.tests.configuration:
  - VerifyZeroTouch:
  - VerifyRunningConfigDiffs:

anta.tests.connectivity:
  - VerifyReachability:
      hosts:
        - source: Management0
          destination: 1.1.1.1
          vrf: MGMT
        - source: Management0
          destination: 8.8.8.8
          vrf: MGMT
  - VerifyLLDPNeighbors:
      neighbors:
        - port: Ethernet1
          neighbor_device: DC1-SPINE1
          neighbor_port: Ethernet1
        - port: Ethernet2
          neighbor_device: DC1-SPINE2
          neighbor_port: Ethernet1

anta.tests.field_notices:
  - VerifyFieldNotice44Resolution:
  - VerifyFieldNotice72Resolution:

anta.tests.hardware:
  - VerifyTransceiversManufacturers:
      manufacturers:
        - Not Present
        - Arista Networks
        - Arastra, Inc.
  - VerifyTemperature:
  - VerifyTransceiversTemperature:
  - VerifyEnvironmentSystemCooling:
  - VerifyEnvironmentCooling:
      states:
        - ok
  - VerifyEnvironmentPower:
      states:
        - ok
  - VerifyAdverseDrops:

anta.tests.interfaces:
  - VerifyInterfaceUtilization:
  - VerifyInterfaceErrors:
  - VerifyInterfaceDiscards:
  - VerifyInterfaceErrDisabled:
  - VerifyInterfacesStatus:
      interfaces:
        - interface: Ethernet1
          state: up
        - interface: Ethernet2
          state: up
          protocol_status: up
        - interface: Vlan10
          state: adminDown
          protocol_status: down
  - VerifyStormControlDrops:
  - VerifyPortChannels:
  - VerifyIllegalLACP:
  - VerifyLoopbackCount:
      number: 3
  - VerifySVI:
  - VerifyL3MTU:
      mtu: 1500
      ignored_interfaces:
          - Vxlan1
      specific_mtu:
          - Ethernet1: 2500
  - VerifyIPProxyARP:
      interfaces:
        - Ethernet1
        - Ethernet2
  - VerifyL2MTU:
      mtu: 1500
      ignored_interfaces:
        - Management1
        - Vxlan1
      specific_mtu:
        - Ethernet1/1: 1500

anta.tests.logging:
  - VerifyLoggingPersistent:
  - VerifyLoggingSourceIntf:
      interface: Management0
      vrf: default
  - VerifyLoggingHosts:
      hosts:
        - 1.1.1.1
        - 2.2.2.2
      vrf: default
  - VerifyLoggingLogsGeneration:
  - VerifyLoggingHostname:
  - VerifyLoggingTimestamp:
  - VerifyLoggingAccounting:
  - VerifyLoggingErrors:

anta.tests.mlag:
  - VerifyMlagStatus:
  - VerifyMlagInterfaces:
  - VerifyMlagConfigSanity:
  - VerifyMlagReloadDelay:
      reload_delay: 300
      reload_delay_non_mlag: 330
  - VerifyMlagDualPrimary:
      detection_delay: 200
      errdisabled: True
      recovery_delay: 60
      recovery_delay_non_mlag: 0

anta.tests.multicast:
  - VerifyIGMPSnoopingVlans:
      vlans:
        10: False
        12: False
  - VerifyIGMPSnoopingGlobal:
      enabled: True

anta.tests.profiles:
  - VerifyUnifiedForwardingTableMode:
      mode: 3
  - VerifyTcamProfile:
      profile: vxlan-routing

anta.tests.security:
  - VerifySSHStatus:
  - VerifySSHIPv4Acl:
      number: 3
      vrf: default
  - VerifySSHIPv6Acl:
      number: 3
      vrf: default
  - VerifyTelnetStatus:
  - VerifyAPIHttpStatus:
  - VerifyAPIHttpsSSL:
      profile: default
  - VerifyAPIIPv4Acl:
      number: 3
      vrf: default
  - VerifyAPIIPv6Acl:
      number: 3
      vrf: default
  - VerifyAPISSLCertificate:
      certificates:
        - certificate_name: ARISTA_SIGNING_CA.crt
          expiry_threshold: 30
          common_name: AristaIT-ICA ECDSA Issuing Cert Authority
          encryption_algorithm: ECDSA
          key_size: 256
        - certificate_name: ARISTA_ROOT_CA.crt
          expiry_threshold: 30
          common_name: Arista Networks Internal IT Root Cert Authority
          encryption_algorithm: RSA
          key_size: 4096
<<<<<<< HEAD
anta.tests.services:
  - VerifyHostname:
      hostname: s1-spine1
=======
  - VerifyBannerLogin:
        login_banner: |
            # Copyright (c) 2023-2024 Arista Networks, Inc.
            # Use of this source code is governed by the Apache License 2.0
            # that can be found in the LICENSE file.
  - VerifyBannerMotd:
        motd_banner: |
            # Copyright (c) 2023-2024 Arista Networks, Inc.
            # Use of this source code is governed by the Apache License 2.0
            # that can be found in the LICENSE file.
>>>>>>> 477e82dc

anta.tests.snmp:
  - VerifySnmpStatus:
      vrf: default
  - VerifySnmpIPv4Acl:
      number: 3
      vrf: default
  - VerifySnmpIPv6Acl:
      number: 3
      vrf: default
  - VerifySnmpLocation:
      location: New York
  - VerifySnmpContact:
      contact: Jon@example.com

anta.tests.software:
  - VerifyEOSVersion:
      versions:
        - 4.25.4M
        - 4.26.1F
  - VerifyTerminAttrVersion:
      versions:
        - v1.13.6
        - v1.8.0
  - VerifyEOSExtensions:

anta.tests.stp:
  - VerifySTPMode:
      mode: rapidPvst
      vlans:
        - 10
        - 20
  - VerifySTPBlockedPorts:
  - VerifySTPCounters:
  - VerifySTPForwardingPorts:
      vlans:
        - 10
        - 20
  - VerifySTPRootPriority:
      priority: 32768
      instances:
        - 10
        - 20

anta.tests.system:
  - VerifyUptime:
      minimum: 86400
  - VerifyReloadCause:
  - VerifyCoredump:
  - VerifyAgentLogs:
  - VerifyCPUUtilization:
  - VerifyMemoryUtilization:
  - VerifyFileSystemUtilization:
  - VerifyNTP:

anta.tests.vxlan:
  - VerifyVxlan1Interface:
  - VerifyVxlanConfigSanity:
  - VerifyVxlanVniBinding:
      bindings:
        10010: 10
        10020: 20
  - VerifyVxlanVtep:
      vteps:
        - 10.1.1.5
        - 10.1.1.6

anta.tests.routing:
  generic:
    - VerifyRoutingProtocolModel:
        model: multi-agent
    - VerifyRoutingTableSize:
        minimum: 2
        maximum: 20
    - VerifyBFD:
    - VerifyRoutingTableEntry:
        vrf: default
        routes:
          - 10.1.0.1
          - 10.1.0.2
  bgp:
    - VerifyBGPPeerCount:
        address_families:
          - afi: "evpn"
            num_peers: 2
          - afi: "ipv4"
            safi: "unicast"
            vrf: "PROD"
            num_peers: 2
          - afi: "ipv4"
            safi: "unicast"
            vrf: "default"
            num_peers: 3
          - afi: "ipv4"
            safi: "multicast"
            vrf: "DEV"
            num_peers: 3
    - VerifyBGPPeersHealth:
        address_families:
          - afi: "evpn"
          - afi: "ipv4"
            safi: "unicast"
            vrf: "default"
          - afi: "ipv6"
            safi: "unicast"
            vrf: "DEV"
    - VerifyBGPSpecificPeers:
        address_families:
          - afi: "evpn"
            peers:
              - 10.1.0.1
              - 10.1.0.2
          - afi: "ipv4"
            safi: "unicast"
            peers:
              - 10.1.254.1
              - 10.1.255.0
              - 10.1.255.2
              - 10.1.255.4
    - VerifyBGPExchangedRoutes:
        bgp_peers:
          - peer_address: 172.30.255.5
            vrf: default
            advertised_routes:
              - 192.0.254.5/32
            received_routes:
              - 192.0.255.4/32
          - peer_address: 172.30.255.1
            vrf: default
            advertised_routes:
              - 192.0.255.1/32
              - 192.0.254.5/32
            received_routes:
              - 192.0.254.3/32
    - VerifyBGPPeerMPCaps:
        bgp_peers:
          - peer_address: 172.30.11.1
            vrf: default
            capabilities:
              - ipv4Unicast
    - VerifyBGPPeerASNCap:
        bgp_peers:
          - peer_address: 172.30.11.1
            vrf: default
    - VerifyBGPPeerRouteRefreshCap:
        bgp_peers:
          - peer_address: 172.30.11.1
            vrf: default
  ospf:
    - VerifyOSPFNeighborState:
    - VerifyOSPFNeighborCount:
        number: 3<|MERGE_RESOLUTION|>--- conflicted
+++ resolved
@@ -205,11 +205,8 @@
           common_name: Arista Networks Internal IT Root Cert Authority
           encryption_algorithm: RSA
           key_size: 4096
-<<<<<<< HEAD
+
 anta.tests.services:
-  - VerifyHostname:
-      hostname: s1-spine1
-=======
   - VerifyBannerLogin:
         login_banner: |
             # Copyright (c) 2023-2024 Arista Networks, Inc.
@@ -220,7 +217,8 @@
             # Copyright (c) 2023-2024 Arista Networks, Inc.
             # Use of this source code is governed by the Apache License 2.0
             # that can be found in the LICENSE file.
->>>>>>> 477e82dc
+  - VerifyHostname:
+      hostname: s1-spine1
 
 anta.tests.snmp:
   - VerifySnmpStatus:
